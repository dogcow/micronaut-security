--- conflicted
+++ resolved
@@ -33,7 +33,6 @@
 import io.micronaut.security.oauth2.handlers.AuthorizationResponseHandler;
 import io.micronaut.security.oauth2.openid.endpoints.authorization.AuthorizationRedirectUrlProvider;
 import io.micronaut.security.oauth2.openid.endpoints.authorization.AuthorizationRequestResponseTypeCodeCondition;
-import io.micronaut.security.oauth2.openid.endpoints.authorization.state.StateSerDes;
 import io.micronaut.security.oauth2.openid.endpoints.token.TokenEndpointGrantTypeAuthorizationCodeCondition;
 import io.micronaut.security.oauth2.responses.AuthenticationResponse;
 import io.micronaut.security.oauth2.responses.AuthenticationResponseFactory;
@@ -58,33 +57,11 @@
 
     private final AuthorizationResponseHandler authorizationResponseHandler;
     private final AuthorizationRedirectUrlProvider redirectUrlProvider;
-<<<<<<< HEAD
-    private final StateSerDes stateSerDes;
-=======
     private final AuthenticationResponseFactory authenticationResponseFactory;
->>>>>>> 8010c07e
 
     /**
      *
      * @param authorizationResponseHandler Authorization Response Handler.
-<<<<<<< HEAD
-     * @param redirectUrlProvider Redirect URL Provider
-     * @param stateSerDes The State SerDes
-     */
-    public AuthorizationCodeController(AuthorizationResponseHandler authorizationResponseHandler,
-                                       AuthorizationRedirectUrlProvider redirectUrlProvider,
-                                       StateSerDes stateSerDes) {
-        this.authorizationResponseHandler = authorizationResponseHandler;
-        this.redirectUrlProvider = redirectUrlProvider;
-        this.stateSerDes = stateSerDes;
-    }
-
-    /**
-     * Redirects to the authentication provider.
-     *
-     * @param request The request
-     * @return The redirect response
-=======
      * @param redirectUrlProvider Authorization Redirect url provider
      * @param authenticationResponseFactory Factory to create {@link AuthenticationResponse} objects.
      */
@@ -100,7 +77,6 @@
      *
      * @param request HTTP request
      * @return a 302 response with the redirection url in the Location HTTP header
->>>>>>> 8010c07e
      */
     @Get("${" + AuthorizationCodeControllerConfigurationProperties.PREFIX + ".login-path:/login}")
     public HttpResponse redirect(HttpRequest request) {
@@ -117,18 +93,8 @@
     @Consumes(MediaType.APPLICATION_FORM_URLENCODED)
     @Post("${" + AuthorizationCodeControllerConfigurationProperties.PREFIX + ".action-path:/cb}")
     public Single<HttpResponse<?>> cbPost(@Body Map<String, String> formFields, HttpRequest httpRequest) {
-<<<<<<< HEAD
-
-        if (ErrorResponseDetector.isErrorResponse(formFields)) {
-            ErrorResponse errorResponse = new ErrorResponseMapAdapter(formFields);
-            throw new AuthenticationErrorResponseException(errorResponse);
-
-        } else if (AuthorizationResponseDetector.isAuthorizationResponse(formFields)) {
-            AuthenticationResponse authenticationResponse = new AuthenticationResponseMapAdapter(formFields, stateSerDes);
-=======
         AuthenticationResponse authenticationResponse = authenticationResponseFactory.create(formFields);
         if (authenticationResponse != null) {
->>>>>>> 8010c07e
             return authorizationResponseHandler.handle(httpRequest, authenticationResponse);
         }
         return Single.just(HttpResponse.ok());
@@ -143,18 +109,8 @@
      */
     @Get("${" + AuthorizationCodeControllerConfigurationProperties.PREFIX + ".action-path:/cb}")
     public Single<HttpResponse<?>> cbGet(HttpParameters parameters, HttpRequest httpRequest) {
-<<<<<<< HEAD
-
-        if (ErrorResponseDetector.isErrorResponse(parameters)) {
-            ErrorResponse errorResponse = new ErrorResponseHttpParamsAdapter(parameters);
-            throw new AuthenticationErrorResponseException(errorResponse);
-
-        } else if (AuthorizationResponseDetector.isAuthorizationResponse(parameters)) {
-            AuthenticationResponse authenticationResponse = new AuthenticationResponseHttpParamsAdapter(parameters, stateSerDes);
-=======
         AuthenticationResponse authenticationResponse = authenticationResponseFactory.create(parameters);
         if (authenticationResponse != null) {
->>>>>>> 8010c07e
             return authorizationResponseHandler.handle(httpRequest, authenticationResponse);
         }
         return Single.just(HttpResponse.ok());
