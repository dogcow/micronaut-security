--- conflicted
+++ resolved
@@ -30,18 +30,10 @@
 public interface IdTokenAccessTokenResponseHandler {
 
     /**
-     *
-<<<<<<< HEAD
      * @param request The HTTP Request
      * @param authenticationResponse The authentication response
      * @param idTokenAccessTokenResponse The ID Token Access Token response
      * @return An Http Response
-=======
-     * @param request HTTP Request
-     * @param authenticationResponse Authentication response
-     * @param idTokenAccessTokenResponse An ID Token Access Token response.
-     * @return A Http Response
->>>>>>> 8010c07e
      */
     HttpResponse<?> handle(HttpRequest<?> request,
                            AuthenticationResponse authenticationResponse,
