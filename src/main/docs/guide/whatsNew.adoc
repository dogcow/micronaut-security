<<<<<<< HEAD
Micronaut Security {version} includes the following new features and improvements.
=======
Micronaut Security {version} includes changes to make the transition to version 2.0 easier.

== Deprecations

* Most of the methods in api:security.token.jwt.validator.JwtTokenValidator[] and the api:security.token.jwt.validator.JwtTokenValidatorUtils[] class has been deprecated in favor of a new builder style syntax. The new class is api:security.token.jwt.validator.JwtValidator[]. Replace any deprecated usage with the builder style validator.

* The entire api:security.handlers.RejectionHandler[] API has been deprecated in favor of usage of the existing exception handler functionality in Micronaut. A new exception, api:security.authentication.AuthorizationException[], has been created and will be emitted from the security filter. To bridge that API with the current one, a api:security.authentication.DefaultAuthorizationExceptionHandler[] has been created that delegates to the current api:security.handler.RejectionHandler[] API. If you have your own rejection handler, it is recommended to replace the default exception handler with your own implementation.

* The api:security.handlers.LoginHandler#loginFailed-io.micronaut.security.authentication.AuthenticationFailed-[LoginHandler#loginFailed] method has been deprecated. Override the new default method that takes an api:security.authentication.AuthenticationResponse[] instead.

* The api:security.authentication.providers.DelegatingAuthenticationProvider[] and its related APIs have been deprecated and will be removed in a future release without any replacement. If your application currently overrides these APIs, copy the code into your codebase.

* The api:security.token.writer.TokenWriter[] api has been deprecated in favor of api:security.token.propagation.TokenPropagator[].

== Annotation Processing

* The ann:security.annotation.Secured[] annotation has been moved to a separate module in order to reduce the number of classes in the annotation processor scope. If you currently have `micronaut-security` in the classpath of your compiler, the entry can be changed to `micronaut-security-annotations`.

== Improvements

* It is now possible to gain access to the request in your api:security.authentication.AuthenticationProvider[]. Simply override the default method in the interface that takes the request as an argument with your own implementation. The old method is no longer called from the framework.

* It is no longer assumed that a failed authentication response is an instance of api:security.authentication.AuthenticationFailed[]. That now allows for any subclass of api:security.authentication.AuthenticationResponse[] to be emitted in the case of an authentication failure.

* A new constructor for api:security.authentication.AuthenticationFailed[] that takes a string message has been added to allow for custom error messages.

* It is now possible to require all api:security.authentication.AuthenticationProvider[]s to return a successful authentication response. Set `micronaut.security.authentication-strategy: ALL` to enable this functionality.

* The token propagation implementation will now no longer override an existing token.
>>>>>>> 7c88d73c
<|MERGE_RESOLUTION|>--- conflicted
+++ resolved
@@ -1,33 +1 @@
-<<<<<<< HEAD
 Micronaut Security {version} includes the following new features and improvements.
-=======
-Micronaut Security {version} includes changes to make the transition to version 2.0 easier.
-
-== Deprecations
-
-* Most of the methods in api:security.token.jwt.validator.JwtTokenValidator[] and the api:security.token.jwt.validator.JwtTokenValidatorUtils[] class has been deprecated in favor of a new builder style syntax. The new class is api:security.token.jwt.validator.JwtValidator[]. Replace any deprecated usage with the builder style validator.
-
-* The entire api:security.handlers.RejectionHandler[] API has been deprecated in favor of usage of the existing exception handler functionality in Micronaut. A new exception, api:security.authentication.AuthorizationException[], has been created and will be emitted from the security filter. To bridge that API with the current one, a api:security.authentication.DefaultAuthorizationExceptionHandler[] has been created that delegates to the current api:security.handler.RejectionHandler[] API. If you have your own rejection handler, it is recommended to replace the default exception handler with your own implementation.
-
-* The api:security.handlers.LoginHandler#loginFailed-io.micronaut.security.authentication.AuthenticationFailed-[LoginHandler#loginFailed] method has been deprecated. Override the new default method that takes an api:security.authentication.AuthenticationResponse[] instead.
-
-* The api:security.authentication.providers.DelegatingAuthenticationProvider[] and its related APIs have been deprecated and will be removed in a future release without any replacement. If your application currently overrides these APIs, copy the code into your codebase.
-
-* The api:security.token.writer.TokenWriter[] api has been deprecated in favor of api:security.token.propagation.TokenPropagator[].
-
-== Annotation Processing
-
-* The ann:security.annotation.Secured[] annotation has been moved to a separate module in order to reduce the number of classes in the annotation processor scope. If you currently have `micronaut-security` in the classpath of your compiler, the entry can be changed to `micronaut-security-annotations`.
-
-== Improvements
-
-* It is now possible to gain access to the request in your api:security.authentication.AuthenticationProvider[]. Simply override the default method in the interface that takes the request as an argument with your own implementation. The old method is no longer called from the framework.
-
-* It is no longer assumed that a failed authentication response is an instance of api:security.authentication.AuthenticationFailed[]. That now allows for any subclass of api:security.authentication.AuthenticationResponse[] to be emitted in the case of an authentication failure.
-
-* A new constructor for api:security.authentication.AuthenticationFailed[] that takes a string message has been added to allow for custom error messages.
-
-* It is now possible to require all api:security.authentication.AuthenticationProvider[]s to return a successful authentication response. Set `micronaut.security.authentication-strategy: ALL` to enable this functionality.
-
-* The token propagation implementation will now no longer override an existing token.
->>>>>>> 7c88d73c
