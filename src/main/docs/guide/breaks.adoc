--- conflicted
+++ resolved
@@ -4,7 +4,6 @@
 
 === What's New
 
-<<<<<<< HEAD
 ==== SecurityRule API Change
 
 - `SecurityRule::check` method receives an `Authentication` instance instead of a claims Map. The method signature was:
@@ -22,12 +21,11 @@
 - `RefreshTokenPersistence` extends `ApplicationEventListener<RefreshTokenGeneratedEvent>`.
 
 ==== Cookie secure default value
-=======
+
 - Package `io.micronaut.configuration.security.ldap` has been renamed to `io.micronaut.security.ldap`
 
 - `SecurityFilter` no longer extends deprecated `OncePerRequestHttpServerFilter`. Instead, it implements `HttpServerFilter`.
 
->>>>>>> 6ac8b0a7
 
 The following properties' default value has been removed in Micronaut Security 3.0.0:
 
