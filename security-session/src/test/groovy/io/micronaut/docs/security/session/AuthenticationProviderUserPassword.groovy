package io.micronaut.docs.security.session

import io.micronaut.context.annotation.Requires
<<<<<<< HEAD
import io.micronaut.http.HttpRequest
import io.micronaut.security.authentication.AuthenticationException
import io.micronaut.security.authentication.AuthenticationFailed
import io.micronaut.security.authentication.AuthenticationProvider
import io.micronaut.security.authentication.AuthenticationRequest
import io.micronaut.security.authentication.AuthenticationResponse
import io.micronaut.security.token.config.TokenConfiguration
import io.reactivex.BackpressureStrategy
import io.reactivex.Flowable
import org.reactivestreams.Publisher

import javax.inject.Singleton

@Requires(property = "spec.name", value = "securitysession")
@Singleton
class AuthenticationProviderUserPassword implements AuthenticationProvider  {

    @Override
    Publisher<AuthenticationResponse> authenticate(HttpRequest<?> httpRequest, AuthenticationRequest<?, ?> authenticationRequest) {
        Flowable.create({ emitter ->
            if ( authenticationRequest.getIdentity() == "sherlock" && authenticationRequest.getSecret() == "password") {
                emitter.onNext(AuthenticationResponse.build((String) authenticationRequest.getIdentity(), new TokenConfiguration() {}))
            } else {
                emitter.onError(new AuthenticationException(new AuthenticationFailed()))
            }
            emitter.onComplete()
        }, BackpressureStrategy.ERROR)
=======
import io.micronaut.security.testutils.authprovider.MockAuthenticationProvider
import io.micronaut.security.testutils.authprovider.SuccessAuthenticationScenario
import jakarta.inject.Singleton

@Requires(property = "spec.name", value = "securitysession")
@Singleton
class AuthenticationProviderUserPassword extends MockAuthenticationProvider  {
    AuthenticationProviderUserPassword() {
        super([new SuccessAuthenticationScenario('sherlock')])
>>>>>>> 78eb5ad4
    }
}<|MERGE_RESOLUTION|>--- conflicted
+++ resolved
@@ -1,35 +1,6 @@
 package io.micronaut.docs.security.session
 
 import io.micronaut.context.annotation.Requires
-<<<<<<< HEAD
-import io.micronaut.http.HttpRequest
-import io.micronaut.security.authentication.AuthenticationException
-import io.micronaut.security.authentication.AuthenticationFailed
-import io.micronaut.security.authentication.AuthenticationProvider
-import io.micronaut.security.authentication.AuthenticationRequest
-import io.micronaut.security.authentication.AuthenticationResponse
-import io.micronaut.security.token.config.TokenConfiguration
-import io.reactivex.BackpressureStrategy
-import io.reactivex.Flowable
-import org.reactivestreams.Publisher
-
-import javax.inject.Singleton
-
-@Requires(property = "spec.name", value = "securitysession")
-@Singleton
-class AuthenticationProviderUserPassword implements AuthenticationProvider  {
-
-    @Override
-    Publisher<AuthenticationResponse> authenticate(HttpRequest<?> httpRequest, AuthenticationRequest<?, ?> authenticationRequest) {
-        Flowable.create({ emitter ->
-            if ( authenticationRequest.getIdentity() == "sherlock" && authenticationRequest.getSecret() == "password") {
-                emitter.onNext(AuthenticationResponse.build((String) authenticationRequest.getIdentity(), new TokenConfiguration() {}))
-            } else {
-                emitter.onError(new AuthenticationException(new AuthenticationFailed()))
-            }
-            emitter.onComplete()
-        }, BackpressureStrategy.ERROR)
-=======
 import io.micronaut.security.testutils.authprovider.MockAuthenticationProvider
 import io.micronaut.security.testutils.authprovider.SuccessAuthenticationScenario
 import jakarta.inject.Singleton
@@ -39,6 +10,5 @@
 class AuthenticationProviderUserPassword extends MockAuthenticationProvider  {
     AuthenticationProviderUserPassword() {
         super([new SuccessAuthenticationScenario('sherlock')])
->>>>>>> 78eb5ad4
     }
 }