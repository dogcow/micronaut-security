package io.micronaut.security.session

import io.micronaut.context.annotation.Requires
import io.micronaut.http.HttpRequest
import io.micronaut.http.HttpResponse
import io.micronaut.http.MediaType
import io.micronaut.http.client.BlockingHttpClient
import io.micronaut.http.client.DefaultHttpClientConfiguration
import io.micronaut.http.client.HttpClient
import io.micronaut.http.client.LoadBalancer
import io.micronaut.http.cookie.Cookie
<<<<<<< HEAD
import io.micronaut.security.EmbeddedServerSpecification
import io.micronaut.security.authentication.AuthenticationException
import io.micronaut.security.authentication.AuthenticationFailed
import io.micronaut.security.authentication.AuthenticationProvider
import io.micronaut.security.authentication.AuthenticationRequest
import io.micronaut.security.authentication.AuthenticationResponse
import io.micronaut.security.filters.SecurityFilter
import io.micronaut.security.token.config.TokenConfiguration
=======
import io.micronaut.security.filters.SecurityFilter
import io.micronaut.security.testutils.EmbeddedServerSpecification
import io.micronaut.security.testutils.authprovider.MockAuthenticationProvider
import io.micronaut.security.testutils.authprovider.SuccessAuthenticationScenario
>>>>>>> 78eb5ad4
import io.micronaut.session.Session
import io.micronaut.session.SessionStore
import jakarta.inject.Singleton

class SessionReUseSpec extends EmbeddedServerSpecification {

    @Override
    Map<String, Object> getConfiguration() {
        super.configuration + [
                'micronaut.security.authentication': 'session',
        ]
    }

    @Override
    String getSpecName() {
        'SessionReUseSpec'
    }

    void "test the same session is reused through login/logout/login"() {
        given:
        def config = new DefaultHttpClientConfiguration(followRedirects: false)
        BlockingHttpClient client = applicationContext.createBean(HttpClient,
                LoadBalancer.fixed(embeddedServer.getURL()), config, null).toBlocking()
        SessionStore<Session> sessionStore = applicationContext.getBean(SessionStore)

        when:
        HttpResponse response = client.exchange(HttpRequest.POST("/login", "username=sherlock&password=password")
                .contentType(MediaType.APPLICATION_FORM_URLENCODED_TYPE))
        String cookieId = getCookieId(response)
        String sessionId = getSessionId(cookieId)
        Session session = sessionStore.findSession(sessionId).get().get()

        then:
        session != null
        session.get(SecurityFilter.AUTHENTICATION).isPresent()


        when:
        response = client.exchange(HttpRequest.POST("/logout","")
                .contentType(MediaType.APPLICATION_FORM_URLENCODED_TYPE)
                .cookie(Cookie.of("SESSION", cookieId)))
        String afterLogoutCookieId = getCookieId(response)
        String afterLogoutSessionId = getSessionId(afterLogoutCookieId)
        Session afterLogoutSession = sessionStore.findSession(sessionId).get().get()

        then:
        afterLogoutSessionId == sessionId
        afterLogoutSession.is(session)
        !afterLogoutSession.get(SecurityFilter.AUTHENTICATION).isPresent()

        when:
        response = client.exchange(HttpRequest.POST("/login", "username=sherlock&password=password")
                .contentType(MediaType.APPLICATION_FORM_URLENCODED_TYPE)
                .cookie(Cookie.of("SESSION", afterLogoutCookieId)))
        String afterLoginSessionId = getSessionId(getCookieId(response))
        Session afterLoginSession = sessionStore.findSession(sessionId).get().get()

        then:
        afterLoginSessionId == sessionId
        afterLoginSession.is(session)
        afterLoginSession.get(SecurityFilter.AUTHENTICATION).isPresent()
    }

    private String getSessionId(String cookieId) {
        new String(Base64.getDecoder().decode(cookieId))
    }

    private String getCookieId(HttpResponse response) {
        response.getHeaders().get("set-cookie")
                .split(";")
                .collectEntries {
                    def parts = it.split("=")
                    if (parts.length > 1) {
                        [(parts[0]): parts[1]]
                    } else {
                        [(parts[0]): null]
                    }
                }.get("SESSION")
    }

    @Singleton
    @Requires(property = "spec.name", value = "SessionReUseSpec")
<<<<<<< HEAD
    static class AuthenticationProviderUserPassword implements AuthenticationProvider  { // <2>

        @Override
        public Publisher<AuthenticationResponse> authenticate(HttpRequest<?> httpRequest, AuthenticationRequest<?, ?> authenticationRequest) {
            return Flowable.create({ emitter ->
                if ( authenticationRequest.getIdentity().equals("sherlock") &&
                        authenticationRequest.getSecret().equals("password") ) {
                    emitter.onNext(AuthenticationResponse.build(authenticationRequest.getIdentity() as String, new TokenConfiguration() {}))
                } else {
                    emitter.onError(new AuthenticationException(new AuthenticationFailed()));
                }
                emitter.onComplete();

            }, BackpressureStrategy.ERROR);
=======
    static class AuthenticationProviderUserPassword extends MockAuthenticationProvider  {
        AuthenticationProviderUserPassword() {
            super([new SuccessAuthenticationScenario('sherlock')])
>>>>>>> 78eb5ad4
        }
    }
}<|MERGE_RESOLUTION|>--- conflicted
+++ resolved
@@ -9,21 +9,10 @@
 import io.micronaut.http.client.HttpClient
 import io.micronaut.http.client.LoadBalancer
 import io.micronaut.http.cookie.Cookie
-<<<<<<< HEAD
-import io.micronaut.security.EmbeddedServerSpecification
-import io.micronaut.security.authentication.AuthenticationException
-import io.micronaut.security.authentication.AuthenticationFailed
-import io.micronaut.security.authentication.AuthenticationProvider
-import io.micronaut.security.authentication.AuthenticationRequest
-import io.micronaut.security.authentication.AuthenticationResponse
-import io.micronaut.security.filters.SecurityFilter
-import io.micronaut.security.token.config.TokenConfiguration
-=======
 import io.micronaut.security.filters.SecurityFilter
 import io.micronaut.security.testutils.EmbeddedServerSpecification
 import io.micronaut.security.testutils.authprovider.MockAuthenticationProvider
 import io.micronaut.security.testutils.authprovider.SuccessAuthenticationScenario
->>>>>>> 78eb5ad4
 import io.micronaut.session.Session
 import io.micronaut.session.SessionStore
 import jakarta.inject.Singleton
@@ -106,26 +95,9 @@
 
     @Singleton
     @Requires(property = "spec.name", value = "SessionReUseSpec")
-<<<<<<< HEAD
-    static class AuthenticationProviderUserPassword implements AuthenticationProvider  { // <2>
-
-        @Override
-        public Publisher<AuthenticationResponse> authenticate(HttpRequest<?> httpRequest, AuthenticationRequest<?, ?> authenticationRequest) {
-            return Flowable.create({ emitter ->
-                if ( authenticationRequest.getIdentity().equals("sherlock") &&
-                        authenticationRequest.getSecret().equals("password") ) {
-                    emitter.onNext(AuthenticationResponse.build(authenticationRequest.getIdentity() as String, new TokenConfiguration() {}))
-                } else {
-                    emitter.onError(new AuthenticationException(new AuthenticationFailed()));
-                }
-                emitter.onComplete();
-
-            }, BackpressureStrategy.ERROR);
-=======
     static class AuthenticationProviderUserPassword extends MockAuthenticationProvider  {
         AuthenticationProviderUserPassword() {
             super([new SuccessAuthenticationScenario('sherlock')])
->>>>>>> 78eb5ad4
         }
     }
 }