/*
 * Copyright 2017-2020 original authors
 *
 * Licensed under the Apache License, Version 2.0 (the "License");
 * you may not use this file except in compliance with the License.
 * You may obtain a copy of the License at
 *
 * https://www.apache.org/licenses/LICENSE-2.0
 *
 * Unless required by applicable law or agreed to in writing, software
 * distributed under the License is distributed on an "AS IS" BASIS,
 * WITHOUT WARRANTIES OR CONDITIONS OF ANY KIND, either express or implied.
 * See the License for the specific language governing permissions and
 * limitations under the License.
 */
package io.micronaut.security.session;

import io.micronaut.core.annotation.Nullable;
import io.micronaut.context.annotation.Requires;
import io.micronaut.core.util.functional.ThrowingSupplier;
import io.micronaut.http.HttpRequest;
import io.micronaut.http.HttpResponse;
import io.micronaut.http.HttpStatus;
import io.micronaut.http.MutableHttpResponse;
import io.micronaut.security.authentication.Authentication;
import io.micronaut.security.authentication.AuthenticationResponse;
<<<<<<< HEAD
=======
import io.micronaut.security.authentication.Authentication;
>>>>>>> 78eb5ad4
import io.micronaut.security.config.RedirectConfiguration;
import io.micronaut.security.errors.PriorToLoginPersistence;
import io.micronaut.security.filters.SecurityFilter;
import io.micronaut.security.handlers.RedirectingLoginHandler;
import io.micronaut.security.token.config.TokenConfiguration;
import io.micronaut.session.Session;
import io.micronaut.session.SessionStore;
import io.micronaut.session.http.SessionForRequest;
import jakarta.inject.Singleton;
import java.net.URI;
import java.net.URISyntaxException;
import java.util.Optional;

/**
 * A {@link RedirectingLoginHandler} implementation for session based authentication.
 *
 * @author Sergio del Amo
 * @since 1.0
 */
@Requires(condition = SessionAuthenticationModeCondition.class)
@Singleton
public class SessionLoginHandler implements RedirectingLoginHandler {

    protected final String loginSuccess;
    protected final String loginFailure;
    protected final RedirectConfiguration redirectConfiguration;
    protected final SessionStore<Session> sessionStore;
<<<<<<< HEAD
=======
    private final TokenConfiguration tokenConfiguration;
>>>>>>> 78eb5ad4
    private final PriorToLoginPersistence priorToLoginPersistence;

    /**
     * Constructor.
<<<<<<< HEAD
     * @param securitySessionConfiguration Security Session Configuration
     * @param sessionStore The session store
     * @param tokenConfiguration Token Configuration
     * @deprecated Use {@link SessionLoginHandler#SessionLoginHandler(RedirectConfiguration, SessionStore, PriorToLoginPersistence)} instead.
     */
    @Deprecated
    public SessionLoginHandler(SecuritySessionConfiguration securitySessionConfiguration,
                               SessionStore<Session> sessionStore,
                               TokenConfiguration tokenConfiguration) {
        this(securitySessionConfiguration.toRedirectConfiguration(),
                sessionStore,
        null);
    }

    /**
     * Constructor.
=======
>>>>>>> 78eb5ad4
     * @param redirectConfiguration Redirect configuration
     * @param sessionStore The session store
     * @param priorToLoginPersistence The persistence to store the original url
     */
    public SessionLoginHandler(RedirectConfiguration redirectConfiguration,
                               SessionStore<Session> sessionStore,
                               @Nullable PriorToLoginPersistence priorToLoginPersistence) {
        this.loginFailure = redirectConfiguration.getLoginFailure();
        this.loginSuccess = redirectConfiguration.getLoginSuccess();
        this.redirectConfiguration = redirectConfiguration;
        this.sessionStore = sessionStore;
<<<<<<< HEAD
=======
        this.tokenConfiguration = tokenConfiguration;
>>>>>>> 78eb5ad4
        this.priorToLoginPersistence = priorToLoginPersistence;
    }

    @Override
    public MutableHttpResponse<?> loginSuccess(Authentication authentication, HttpRequest<?> request) {
        Session session = SessionForRequest.find(request).orElseGet(() -> SessionForRequest.create(sessionStore, request));
        session.put(SecurityFilter.AUTHENTICATION, authentication);
        try {
            MutableHttpResponse<?> response = HttpResponse.status(HttpStatus.SEE_OTHER);
            ThrowingSupplier<URI, URISyntaxException> uriSupplier = () -> new URI(loginSuccess);
            if (priorToLoginPersistence != null) {
                Optional<URI> originalUri = priorToLoginPersistence.getOriginalUri(request, response);
                if (originalUri.isPresent()) {
                    uriSupplier = originalUri::get;
                }
            }
            response.getHeaders().location(uriSupplier.get());
            return response;
        } catch (URISyntaxException e) {
            return HttpResponse.serverError();
        }
    }

    @Override
    public MutableHttpResponse<?> loginRefresh(Authentication authentication, String refreshToken, HttpRequest<?> request) {
        throw new UnsupportedOperationException("Session based logins do not support refresh");
    }

    @Override
    public MutableHttpResponse<?> loginFailed(AuthenticationResponse authenticationFailed, HttpRequest<?> request) {
        try {
            URI location = new URI(loginFailure);
            return HttpResponse.seeOther(location);
        } catch (URISyntaxException e) {
            return HttpResponse.serverError();
        }
    }
}<|MERGE_RESOLUTION|>--- conflicted
+++ resolved
@@ -22,12 +22,8 @@
 import io.micronaut.http.HttpResponse;
 import io.micronaut.http.HttpStatus;
 import io.micronaut.http.MutableHttpResponse;
+import io.micronaut.security.authentication.AuthenticationResponse;
 import io.micronaut.security.authentication.Authentication;
-import io.micronaut.security.authentication.AuthenticationResponse;
-<<<<<<< HEAD
-=======
-import io.micronaut.security.authentication.Authentication;
->>>>>>> 78eb5ad4
 import io.micronaut.security.config.RedirectConfiguration;
 import io.micronaut.security.errors.PriorToLoginPersistence;
 import io.micronaut.security.filters.SecurityFilter;
@@ -55,48 +51,25 @@
     protected final String loginFailure;
     protected final RedirectConfiguration redirectConfiguration;
     protected final SessionStore<Session> sessionStore;
-<<<<<<< HEAD
-=======
     private final TokenConfiguration tokenConfiguration;
->>>>>>> 78eb5ad4
     private final PriorToLoginPersistence priorToLoginPersistence;
 
     /**
      * Constructor.
-<<<<<<< HEAD
-     * @param securitySessionConfiguration Security Session Configuration
+     * @param redirectConfiguration Redirect configuration
      * @param sessionStore The session store
      * @param tokenConfiguration Token Configuration
-     * @deprecated Use {@link SessionLoginHandler#SessionLoginHandler(RedirectConfiguration, SessionStore, PriorToLoginPersistence)} instead.
-     */
-    @Deprecated
-    public SessionLoginHandler(SecuritySessionConfiguration securitySessionConfiguration,
-                               SessionStore<Session> sessionStore,
-                               TokenConfiguration tokenConfiguration) {
-        this(securitySessionConfiguration.toRedirectConfiguration(),
-                sessionStore,
-        null);
-    }
-
-    /**
-     * Constructor.
-=======
->>>>>>> 78eb5ad4
-     * @param redirectConfiguration Redirect configuration
-     * @param sessionStore The session store
      * @param priorToLoginPersistence The persistence to store the original url
      */
     public SessionLoginHandler(RedirectConfiguration redirectConfiguration,
                                SessionStore<Session> sessionStore,
+                               TokenConfiguration tokenConfiguration,
                                @Nullable PriorToLoginPersistence priorToLoginPersistence) {
         this.loginFailure = redirectConfiguration.getLoginFailure();
         this.loginSuccess = redirectConfiguration.getLoginSuccess();
         this.redirectConfiguration = redirectConfiguration;
         this.sessionStore = sessionStore;
-<<<<<<< HEAD
-=======
         this.tokenConfiguration = tokenConfiguration;
->>>>>>> 78eb5ad4
         this.priorToLoginPersistence = priorToLoginPersistence;
     }
 
