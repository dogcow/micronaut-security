plugins {
<<<<<<< HEAD
=======
    id "org.jetbrains.kotlin.jvm" version "1.3.72"
>>>>>>> 78169cb6
    id "com.github.erdi.webdriver-binaries" version "2.2"
}

dependencies {
    annotationProcessor project(":security-annotations")

    compileOnly "io.micronaut:micronaut-inject-java"
    compileOnly project(":security-jwt")
    api project(":security")
    implementation "io.micronaut:micronaut-http-client"
    compileOnly "io.micronaut:micronaut-session"

    testImplementation "io.micronaut:micronaut-http-client"
    testImplementation "io.micronaut:micronaut-http-server-netty"
    testImplementation 'com.sun.activation:javax.activation:1.2.0' // Java 11
<<<<<<< HEAD
    testImplementation "org.testcontainers:testcontainers:1.14.3"
=======
    testImplementation "org.testcontainers:testcontainers:1.12.5"
    testImplementation "org.jetbrains.kotlin:kotlin-stdlib-jdk8:1.3.72"
>>>>>>> 78169cb6
    testImplementation project(":security-jwt")
}

apply from: "${rootProject.projectDir}/gradle/geb.gradle"
apply from: "${rootProject.projectDir}/gradle/webdriverbinaries.gradle"
apply from: "${rootProject.projectDir}/gradle/testVerbose.gradle"<|MERGE_RESOLUTION|>--- conflicted
+++ resolved
@@ -1,8 +1,5 @@
 plugins {
-<<<<<<< HEAD
-=======
     id "org.jetbrains.kotlin.jvm" version "1.3.72"
->>>>>>> 78169cb6
     id "com.github.erdi.webdriver-binaries" version "2.2"
 }
 
@@ -18,12 +15,8 @@
     testImplementation "io.micronaut:micronaut-http-client"
     testImplementation "io.micronaut:micronaut-http-server-netty"
     testImplementation 'com.sun.activation:javax.activation:1.2.0' // Java 11
-<<<<<<< HEAD
     testImplementation "org.testcontainers:testcontainers:1.14.3"
-=======
-    testImplementation "org.testcontainers:testcontainers:1.12.5"
     testImplementation "org.jetbrains.kotlin:kotlin-stdlib-jdk8:1.3.72"
->>>>>>> 78169cb6
     testImplementation project(":security-jwt")
 }
 
