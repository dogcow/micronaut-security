package io.micronaut.security.oauth2.client

import com.fasterxml.jackson.databind.ObjectMapper
import com.nimbusds.jose.JOSEException
import com.nimbusds.jose.JWSAlgorithm
import com.nimbusds.jose.jwk.JWK
import com.nimbusds.jose.jwk.KeyUse
import com.nimbusds.jose.jwk.RSAKey
import com.nimbusds.jose.jwk.gen.RSAKeyGenerator
import com.nimbusds.jwt.JWTClaimsSet
import com.nimbusds.jwt.JWTParser
import com.nimbusds.jwt.SignedJWT
import io.micronaut.context.ApplicationContext
import io.micronaut.context.annotation.Replaces
import io.micronaut.context.annotation.Requires
import io.micronaut.context.annotation.Value
import io.micronaut.core.annotation.Nullable
import io.micronaut.core.async.annotation.SingleResult
import io.micronaut.core.io.socket.SocketUtils
import io.micronaut.http.HttpMethod
import io.micronaut.http.HttpRequest
import io.micronaut.http.HttpResponse
import io.micronaut.http.HttpStatus
import io.micronaut.http.MediaType
import io.micronaut.http.annotation.Controller
import io.micronaut.http.annotation.Get
import io.micronaut.http.annotation.Produces
import io.micronaut.http.client.BlockingHttpClient
import io.micronaut.http.client.HttpClient
import io.micronaut.runtime.ApplicationConfiguration
import io.micronaut.runtime.server.EmbeddedServer
import io.micronaut.security.annotation.Secured
<<<<<<< HEAD
import io.micronaut.security.authentication.AuthenticationProvider
import io.micronaut.security.authentication.AuthenticationRequest
import io.micronaut.security.authentication.AuthenticationResponse
import io.micronaut.security.authentication.UsernamePasswordCredentials
import io.micronaut.security.rules.SecurityRule
=======
import io.micronaut.security.authentication.UsernamePasswordCredentials
import io.micronaut.security.rules.SecurityRule
import io.micronaut.security.testutils.authprovider.MockAuthenticationProvider
import io.micronaut.security.testutils.authprovider.SuccessAuthenticationScenario
>>>>>>> 78eb5ad4
import io.micronaut.security.token.config.TokenConfiguration
import io.micronaut.security.token.jwt.endpoints.JwkProvider
import io.micronaut.security.token.jwt.endpoints.KeysController
import io.micronaut.security.token.jwt.generator.claims.ClaimsAudienceProvider
import io.micronaut.security.token.jwt.generator.claims.JWTClaimsSetGenerator
import io.micronaut.security.token.jwt.generator.claims.JwtIdGenerator
import io.micronaut.security.token.jwt.render.AccessRefreshToken
import io.micronaut.security.token.jwt.signature.SignatureConfiguration
import io.micronaut.security.token.jwt.signature.rsa.RSASignatureGeneratorConfiguration
import jakarta.inject.Named
import jakarta.inject.Singleton
import org.reactivestreams.Publisher
import org.slf4j.Logger
import org.slf4j.LoggerFactory
import spock.lang.Specification
import spock.util.concurrent.PollingConditions

import java.security.Principal
import java.security.interfaces.RSAPrivateKey
import java.security.interfaces.RSAPublicKey

class JwksUriSignatureSpec extends Specification {
    private static final Logger LOG = LoggerFactory.getLogger(JwksUriSignatureSpec.class)

    void "registering an open id client, creates a JwskUriSignature with the jws_uri exposed in the openid-configuration endpoint"() {
        given:
        int authServerAPort = SocketUtils.findAvailableTcpPort()
        int authServerBPort = SocketUtils.findAvailableTcpPort()

        when:
        Map<String, Object> authServerAConfig = [
                'micronaut.server.port': authServerAPort,
                'micronaut.security.authentication': 'bearer',
                'spec.name': 'AuthServerAJwksUriSignatureSpec']
        EmbeddedServer authServerA = ApplicationContext.run(EmbeddedServer, authServerAConfig)

        then:
        new PollingConditions().eventually {
            assert authServerA.isRunning()
        }

        when:
        Map<String, Object> authServerBConfig = [
                'micronaut.server.port': authServerBPort,
                'micronaut.security.authentication': 'bearer',
                'spec.name': 'AuthServerBJwksUriSignatureSpec']
        EmbeddedServer authServerB = ApplicationContext.run(EmbeddedServer, authServerBConfig)

        then:
        new PollingConditions().eventually {
            assert authServerB.isRunning()
        }

        when:
        EmbeddedServer embeddedServer = ApplicationContext.run(EmbeddedServer,[
                'micronaut.security.authentication': 'idtoken',
                'micronaut.security.oauth2.clients.a.client-id': "XXX",
                'micronaut.security.oauth2.clients.a.openid.issuer' : "http://localhost:${authServerAPort}/oauth2/default",
                'micronaut.security.oauth2.clients.b.client-id': "YYY",
                'micronaut.security.oauth2.clients.b.openid.issuer' : "http://localhost:${authServerBPort}/oauth2/default",
                'spec.name'                                            : 'JwksUriSignatureSpec',
        ] as Map<String, Object>)

        then:
        new PollingConditions().eventually {
            assert embeddedServer.isRunning()
        }
        embeddedServer.applicationContext.containsBean(SignatureConfiguration)

        when: 'it is possible to get a JWT from the auth server A'
        BlockingHttpClient authServerAClient = authServerA.applicationContext.createBean(HttpClient, authServerA.URL).toBlocking()
        HttpResponse<AccessRefreshToken> accessRefreshTokenHttpResponse = authServerAClient.exchange(loginRequest(), AccessRefreshToken)

        then:
        noExceptionThrown()
        accessRefreshTokenHttpResponse.status == HttpStatus.OK
        accessRefreshTokenHttpResponse.body.isPresent()

        when: 'verify the retried access token is a signed JWT'
        String jwtA = accessRefreshTokenHttpResponse.body.get().accessToken

        then:
        jwtA
        JWTParser.parse(jwtA) instanceof SignedJWT

        when: 'it is possible to get a JWT from the auth server B'
        BlockingHttpClient authServerBClient = authServerA.applicationContext.createBean(HttpClient, authServerB.URL).toBlocking()
        accessRefreshTokenHttpResponse = authServerBClient.exchange(loginRequest(), AccessRefreshToken)

        then:
        noExceptionThrown()
        accessRefreshTokenHttpResponse.status == HttpStatus.OK
        accessRefreshTokenHttpResponse.body.isPresent()

        when: 'verify the retried access token is a signed JWT'
        String jwtB = accessRefreshTokenHttpResponse.body.get().accessToken

        then:
        jwtB
        JWTParser.parse(jwtB) instanceof SignedJWT

        and:'authorization servers are not contacted until the first request comes in'
        authServerA.applicationContext.getBean(AuthServerAOpenIdConfigurationController).invocations == 0
        authServerA.applicationContext.getBean(AuthServerAKeysController).invocations == 0
        authServerB.applicationContext.getBean(AuthServerBOpenIdConfigurationController).invocations == 0
        authServerB.applicationContext.getBean(AuthServerBKeysController).invocations == 0

        when: 'authentication should work since the auth server JWKS endpoint is configured automatically'
        BlockingHttpClient client = embeddedServer.applicationContext.createBean(HttpClient, embeddedServer.URL).toBlocking()
        HttpResponse<String> usernameRsp = client.exchange(HttpRequest.GET('/username').bearerAuth(jwtA), String)

        then:
        noExceptionThrown()
        usernameRsp.status() == HttpStatus.OK
        usernameRsp.body() == 'sherlock'

        when:
        usernameRsp = client.exchange(HttpRequest.GET('/username').bearerAuth(jwtB), String)

        then:
        noExceptionThrown()
        usernameRsp.status() == HttpStatus.OK
        usernameRsp.body() == 'sherlock'

        and:
        authServerA.applicationContext.getBean(AuthServerAOpenIdConfigurationController).invocations == 1
        authServerA.applicationContext.getBean(AuthServerAKeysController).invocations >= 1

        and:
        authServerB.applicationContext.getBean(AuthServerBOpenIdConfigurationController).invocations == 1
        authServerB.applicationContext.getBean(AuthServerBKeysController).invocations >= 1

        cleanup:
        authServerA.close()
        authServerB.close()
        embeddedServer.close()
    }

    @Requires(property = 'spec.name', value = 'JwksUriSignatureSpec')
    @Secured(SecurityRule.IS_AUTHENTICATED)
    @Controller("/username")
    static class EchoUsernameController {
        @Produces(MediaType.TEXT_PLAIN)
        @Get
        String index(Principal principal) {
            principal.name
        }
    }

    @Requires(property = 'spec.name', value = 'AuthServerAJwksUriSignatureSpec')
    @Replaces(JWTClaimsSetGenerator)
    @Singleton
    static class AuthServerACustomJWTClaimsSetGenerator extends JWTClaimsSetGenerator {
        Integer port
        AuthServerACustomJWTClaimsSetGenerator(TokenConfiguration tokenConfiguration,
                                    @Nullable JwtIdGenerator jwtIdGenerator,
                                    @Nullable ClaimsAudienceProvider claimsAudienceProvider,
                                    @Nullable ApplicationConfiguration applicationConfiguration,
                                    @Value('${micronaut.server.port}') Integer port) {
            super(tokenConfiguration, jwtIdGenerator, claimsAudienceProvider, applicationConfiguration)
            this.port = port
        }

        @Override
        protected void populateIss(JWTClaimsSet.Builder builder) {
            builder.issuer("http://localhost:${port}/oauth2/default")
        }

        @Override
        protected void populateAud(JWTClaimsSet.Builder builder) {
            builder.audience("XXX")
        }
    }

    @Requires(property = 'spec.name', value = 'AuthServerBJwksUriSignatureSpec')
    @Replaces(JWTClaimsSetGenerator)
    @Singleton
    static class AuthServerBCustomJWTClaimsSetGenerator extends JWTClaimsSetGenerator {
        Integer port
        AuthServerBCustomJWTClaimsSetGenerator(TokenConfiguration tokenConfiguration,
                                    @Nullable JwtIdGenerator jwtIdGenerator,
                                    @Nullable ClaimsAudienceProvider claimsAudienceProvider,
                                    @Nullable ApplicationConfiguration applicationConfiguration,
                                    @Value('${micronaut.server.port}') Integer port) {
            super(tokenConfiguration, jwtIdGenerator, claimsAudienceProvider, applicationConfiguration)
            this.port = port
        }

        @Override
        protected void populateIss(JWTClaimsSet.Builder builder) {
            builder.issuer("http://localhost:${port}/oauth2/default")
        }

        @Override
        protected void populateAud(JWTClaimsSet.Builder builder) {
            builder.audience("YYY")
        }
    }

    @Requires(property = 'spec.name', value = 'AuthServerAJwksUriSignatureSpec')
    @Controller("/oauth2/default/.well-known/openid-configuration")
    static class AuthServerAOpenIdConfigurationController {
        int invocations = 0
        Integer port
        AuthServerAOpenIdConfigurationController(@Value('${micronaut.server.port}') Integer port) {
            this.port = port
        }
        @Secured(SecurityRule.IS_ANONYMOUS)
        @Get
        String index() {
            invocations++
            OpenIdConfiguration.configuration(port)
        }
    }
    @Requires(property = 'spec.name', value = 'AuthServerBJwksUriSignatureSpec')
    @Controller("/oauth2/default/.well-known/openid-configuration")
    static class AuthServerBOpenIdConfigurationController {
        int invocations = 0
        Integer port
        AuthServerBOpenIdConfigurationController(@Value('${micronaut.server.port}') Integer port) {
            this.port = port
        }
        @Secured(SecurityRule.IS_ANONYMOUS)
        @Get
        String index() {
            invocations++
            OpenIdConfiguration.configuration(port)
        }
    }

    @Requires(property = 'spec.name', value = 'AuthServerBJwksUriSignatureSpec')
    @Named("generator")
    @Singleton
    static class AuthServerBJwkProvider implements JwkProvider, RSASignatureGeneratorConfiguration {
        JWK jwk

        AuthServerBJwkProvider() {
            this.jwk = JWKGenerator.generateJwk(JWSAlgorithm.RS256)
        }

        @Override
        List<JWK> retrieveJsonWebKeys() {
            [jwk.toPublicJWK()]
        }

        @Override
        RSAPublicKey getPublicKey() {
            (RSAPublicKey) ((RSAKey) jwk).toPublicKey()
        }

        @Override
        RSAPrivateKey getPrivateKey() {
            (RSAPrivateKey) ((RSAKey) jwk).toPrivateKey()
        }

        @Override
        JWSAlgorithm getJwsAlgorithm() {
            return JWSAlgorithm.RS256
        }
    }

    @Requires(property = 'spec.name', value = 'AuthServerAJwksUriSignatureSpec')
    @Named("generator")
    @Singleton
    static class AuthServerAJwkProvider implements JwkProvider, RSASignatureGeneratorConfiguration {
        JWK jwk

        AuthServerAJwkProvider() {
            this.jwk = JWKGenerator.generateJwk(JWSAlgorithm.RS256)
        }

        @Override
        List<JWK> retrieveJsonWebKeys() {
            [jwk.toPublicJWK()]
        }

        @Override
        RSAPublicKey getPublicKey() {
            (RSAPublicKey) ((RSAKey) jwk).toPublicKey()
        }

        @Override
        RSAPrivateKey getPrivateKey() {
            (RSAPrivateKey) ((RSAKey) jwk).toPrivateKey()
        }

        @Override
        JWSAlgorithm getJwsAlgorithm() {
            return JWSAlgorithm.RS256
        }
    }

    @Requires(property = 'spec.name', value = 'AuthServerBJwksUriSignatureSpec')
    @Replaces(KeysController)
    @Controller('/keys')
    @Secured(SecurityRule.IS_ANONYMOUS)
    static class AuthServerBKeysController extends KeysController {
        int invocations = 0

        AuthServerBKeysController(Collection<JwkProvider> jwkProviders, ObjectMapper objectMapper) {
            super(jwkProviders, objectMapper)
        }

        @Override
        @Get
        @SingleResult
        Publisher<String> keys() {
            invocations++
            return super.keys()
        }
    }

    @Requires(property = 'spec.name', value = 'AuthServerAJwksUriSignatureSpec')
    @Replaces(KeysController)
    @Controller('/keys')
    @Secured(SecurityRule.IS_ANONYMOUS)
    static class AuthServerAKeysController extends KeysController {
        int invocations = 0

        AuthServerAKeysController(Collection<JwkProvider> jwkProviders, ObjectMapper objectMapper) {
            super(jwkProviders, objectMapper)
        }

        @Override
        @Get
        @SingleResult
        Publisher<String> keys() {
            invocations++
            return super.keys()
        }
    }

    @Requires(property = 'spec.name', value = 'AuthServerAJwksUriSignatureSpec')
    @Singleton
<<<<<<< HEAD
    static class AuthServerAAuthenticationProvider implements AuthenticationProvider {

        @Override
        Publisher<AuthenticationResponse> authenticate(HttpRequest<?> httpRequest, AuthenticationRequest<?, ?> authenticationRequest) {
            Flowable.create({ emitter ->
                emitter.onNext(AuthenticationResponse.build(authenticationRequest.identity as String, new TokenConfiguration() {}))
                emitter.onComplete()
            }, BackpressureStrategy.ERROR)
=======
    static class AuthServerAAuthenticationProvider extends MockAuthenticationProvider {
        AuthServerAAuthenticationProvider() {
            super([new SuccessAuthenticationScenario('sherlock')])
>>>>>>> 78eb5ad4
        }
    }

    @Requires(property = 'spec.name', value = 'AuthServerBJwksUriSignatureSpec')
    @Singleton
<<<<<<< HEAD
    static class AuthServerBAuthenticationProvider implements AuthenticationProvider {

        @Override
        Publisher<AuthenticationResponse> authenticate(HttpRequest<?> httpRequest, AuthenticationRequest<?, ?> authenticationRequest) {
            Flowable.create( {emitter ->
                emitter.onNext(AuthenticationResponse.build(authenticationRequest.identity as String, new TokenConfiguration() {}))
                emitter.onComplete()
            }, BackpressureStrategy.ERROR)
=======
    static class AuthServerBAuthenticationProvider extends MockAuthenticationProvider {
        AuthServerBAuthenticationProvider() {
            super([new SuccessAuthenticationScenario('sherlock')])
>>>>>>> 78eb5ad4
        }
    }

    static class OpenIdConfiguration {
        static String configuration(Integer port) {
            '{"issuer":"http://localhost:' + port + '/oauth2/default","authorization_endpoint":"https://dev-133320.okta.com/oauth2/default/v1/authorize","token_endpoint":"https://dev-133320.okta.com/oauth2/default/v1/token","userinfo_endpoint":"https://dev-133320.okta.com/oauth2/default/v1/userinfo","registration_endpoint":"https://dev-133320.okta.com/oauth2/v1/clients","jwks_uri":"http://localhost:' + port + '/keys","response_types_supported":["code","id_token","code id_token","code token","id_token token","code id_token token"],"response_modes_supported":["query","fragment","form_post","okta_post_message"],"grant_types_supported":["authorization_code","implicit","refresh_token","password"],"subject_types_supported":["public"],"id_token_signing_alg_values_supported":["RS256"],"scopes_supported":["openid","profile","email","address","phone","offline_access"],"token_endpoint_auth_methods_supported":["client_secret_basic","client_secret_post","client_secret_jwt","private_key_jwt","none"],"claims_supported":["iss","ver","sub","aud","iat","exp","jti","auth_time","amr","idp","nonce","name","nickname","preferred_username","given_name","middle_name","family_name","email","email_verified","profile","zoneinfo","locale","address","phone_number","picture","website","gender","birthdate","updated_at","at_hash","c_hash"],"code_challenge_methods_supported":["S256"],"introspection_endpoint":"https://dev-133320.okta.com/oauth2/default/v1/introspect","introspection_endpoint_auth_methods_supported":["client_secret_basic","client_secret_post","client_secret_jwt","private_key_jwt","none"],"revocation_endpoint":"https://dev-133320.okta.com/oauth2/default/v1/revoke","revocation_endpoint_auth_methods_supported":["client_secret_basic","client_secret_post","client_secret_jwt","private_key_jwt","none"],"end_session_endpoint":"https://dev-133320.okta.com/oauth2/default/v1/logout","request_parameter_supported":true,"request_object_signing_alg_values_supported":["HS256","HS384","HS512","RS256","RS384","RS512","ES256","ES384","ES512"]}'
        }
    }

    static class JWKGenerator {
        static JWK generateJwk(JWSAlgorithm alg) {
            try {
                return new RSAKeyGenerator(2048)
                        .algorithm(alg)
                        .keyUse(KeyUse.SIGNATURE) // indicate the intended use of the key
                        .keyID(UUID.randomUUID().toString()) // give the key a unique ID
                        .generate()
            } catch (JOSEException e) {
                if (LOG.isErrorEnabled()) {
                    LOG.error("error while generating a JWK");
                }
            }
            return null
        }
    }

    private static HttpRequest<?> loginRequest() {
        HttpRequest.create(HttpMethod.POST, '/login')
                .accept(MediaType.APPLICATION_JSON_TYPE)
                .body(new UsernamePasswordCredentials('sherlock', 'elementary'))
    }
}<|MERGE_RESOLUTION|>--- conflicted
+++ resolved
@@ -30,18 +30,10 @@
 import io.micronaut.runtime.ApplicationConfiguration
 import io.micronaut.runtime.server.EmbeddedServer
 import io.micronaut.security.annotation.Secured
-<<<<<<< HEAD
-import io.micronaut.security.authentication.AuthenticationProvider
-import io.micronaut.security.authentication.AuthenticationRequest
-import io.micronaut.security.authentication.AuthenticationResponse
-import io.micronaut.security.authentication.UsernamePasswordCredentials
-import io.micronaut.security.rules.SecurityRule
-=======
 import io.micronaut.security.authentication.UsernamePasswordCredentials
 import io.micronaut.security.rules.SecurityRule
 import io.micronaut.security.testutils.authprovider.MockAuthenticationProvider
 import io.micronaut.security.testutils.authprovider.SuccessAuthenticationScenario
->>>>>>> 78eb5ad4
 import io.micronaut.security.token.config.TokenConfiguration
 import io.micronaut.security.token.jwt.endpoints.JwkProvider
 import io.micronaut.security.token.jwt.endpoints.KeysController
@@ -376,39 +368,17 @@
 
     @Requires(property = 'spec.name', value = 'AuthServerAJwksUriSignatureSpec')
     @Singleton
-<<<<<<< HEAD
-    static class AuthServerAAuthenticationProvider implements AuthenticationProvider {
-
-        @Override
-        Publisher<AuthenticationResponse> authenticate(HttpRequest<?> httpRequest, AuthenticationRequest<?, ?> authenticationRequest) {
-            Flowable.create({ emitter ->
-                emitter.onNext(AuthenticationResponse.build(authenticationRequest.identity as String, new TokenConfiguration() {}))
-                emitter.onComplete()
-            }, BackpressureStrategy.ERROR)
-=======
     static class AuthServerAAuthenticationProvider extends MockAuthenticationProvider {
         AuthServerAAuthenticationProvider() {
             super([new SuccessAuthenticationScenario('sherlock')])
->>>>>>> 78eb5ad4
         }
     }
 
     @Requires(property = 'spec.name', value = 'AuthServerBJwksUriSignatureSpec')
     @Singleton
-<<<<<<< HEAD
-    static class AuthServerBAuthenticationProvider implements AuthenticationProvider {
-
-        @Override
-        Publisher<AuthenticationResponse> authenticate(HttpRequest<?> httpRequest, AuthenticationRequest<?, ?> authenticationRequest) {
-            Flowable.create( {emitter ->
-                emitter.onNext(AuthenticationResponse.build(authenticationRequest.identity as String, new TokenConfiguration() {}))
-                emitter.onComplete()
-            }, BackpressureStrategy.ERROR)
-=======
     static class AuthServerBAuthenticationProvider extends MockAuthenticationProvider {
         AuthServerBAuthenticationProvider() {
             super([new SuccessAuthenticationScenario('sherlock')])
->>>>>>> 78eb5ad4
         }
     }
 
