package io.micronaut.security.oauth2.endpoint.authorization.request

import io.micronaut.context.annotation.Requires
import io.micronaut.http.HttpHeaders
import io.micronaut.http.HttpResponse
import io.micronaut.http.HttpStatus
import io.micronaut.http.client.DefaultHttpClientConfiguration
import io.micronaut.http.client.HttpClient
import io.micronaut.inject.qualifiers.Qualifiers
import io.micronaut.security.authentication.Authentication
<<<<<<< HEAD
import io.micronaut.security.authentication.AuthenticationResponse
import io.micronaut.security.oauth2.EmbeddedServerSpecification
=======
import io.micronaut.security.testutils.EmbeddedServerSpecification
>>>>>>> 78eb5ad4
import io.micronaut.security.oauth2.StateUtils
import io.micronaut.security.oauth2.client.OauthClient
import io.micronaut.security.oauth2.endpoint.authorization.state.State
import io.micronaut.security.oauth2.endpoint.token.response.OauthAuthenticationMapper
import io.micronaut.security.oauth2.endpoint.token.response.TokenResponse
import io.micronaut.security.oauth2.routes.OauthController
import io.micronaut.security.token.config.TokenConfiguration
<<<<<<< HEAD
import io.reactivex.BackpressureStrategy
import io.reactivex.Flowable
=======
import reactor.core.publisher.FluxSink
import reactor.core.publisher.Flux
>>>>>>> 78eb5ad4
import org.reactivestreams.Publisher

import jakarta.inject.Named
import jakarta.inject.Singleton
import java.nio.charset.StandardCharsets

class OauthAuthorizationRedirectSpec extends EmbeddedServerSpecification {

    @Override
    String getSpecName() {
        'OauthAuthorizationRedirectSpec'
    }

    @Override
    Map<String, Object> getConfiguration() {
        super.configuration + [
                'micronaut.security.authentication': 'cookie',
                "micronaut.security.oauth2.clients.twitter.authorization.url": "https://twitter.com/authorize",
                "micronaut.security.oauth2.clients.twitter.token.url": "https://twitter.com/token",
                "micronaut.security.oauth2.clients.twitter.client-id": "myclient",
                "micronaut.security.oauth2.clients.twitter.client-secret": "mysecret",
        ]
    }

    void "test authorization redirect with just oauth"() {
        given:
        HttpClient client = applicationContext.createBean(HttpClient.class, embeddedServer.getURL(), new DefaultHttpClientConfiguration(followRedirects: false))

        expect:
        applicationContext.findBean(OauthClient, Qualifiers.byName("twitter")).isPresent()
        applicationContext.findBean(OauthController, Qualifiers.byName("twitter")).isPresent()

        when:
        HttpResponse response = client.toBlocking().exchange("/oauth/login/twitter")
        String location = URLDecoder.decode(response.header(HttpHeaders.LOCATION), StandardCharsets.UTF_8.toString())

        then:
        response.status == HttpStatus.FOUND
        location.startsWith("https://twitter.com/authorize")
        !location.contains("scope=")
        location.contains("response_type=code")
        location.contains("redirect_uri=http://localhost:" + embeddedServer.getPort() + "/oauth/callback/twitter")
        location.contains("client_id=myclient")

        when:
        Map<String, String> queryValues = StateUtils.queryValuesAsMap(location)
        String state = StateUtils.decodeState(queryValues)

        then:
        state.contains('"nonce":"')
        state.contains('"redirectUri":"http://localhost:'+ embeddedServer.getPort() + '/oauth/callback/twitter"')
    }

    @Singleton
    @Named("twitter")
    @Requires(property = "spec.name", value = "OauthAuthorizationRedirectSpec")
<<<<<<< HEAD
    static class TwitterAuthenticationMapper implements OauthAuthenticationMapper {
        @Override
        Publisher<Authentication> createAuthenticationResponse(TokenResponse tokenResponse, State state) {
            Flowable.create({ emitter ->
                emitter.onNext(AuthenticationResponse.build('twitterUser', new TokenConfiguration() {}))
                emitter.onComplete()
            }, BackpressureStrategy.ERROR)
=======
    static class TwitterUserDetailsMapper implements OauthUserDetailsMapper {

        private final TokenConfiguration tokenConfiguration

        TwitterUserDetailsMapper(TokenConfiguration tokenConfiguration) {
            this.tokenConfiguration = tokenConfiguration
        }

        @Override
        Publisher<Authentication> createAuthenticationResponse(TokenResponse tokenResponse, State state) {
            Flux.create({ emitter ->
                emitter.next(Authentication.build("twitterUser", tokenConfiguration))
                emitter.complete()
            }, FluxSink.OverflowStrategy.ERROR)
>>>>>>> 78eb5ad4
        }
    }
}<|MERGE_RESOLUTION|>--- conflicted
+++ resolved
@@ -8,12 +8,7 @@
 import io.micronaut.http.client.HttpClient
 import io.micronaut.inject.qualifiers.Qualifiers
 import io.micronaut.security.authentication.Authentication
-<<<<<<< HEAD
-import io.micronaut.security.authentication.AuthenticationResponse
-import io.micronaut.security.oauth2.EmbeddedServerSpecification
-=======
 import io.micronaut.security.testutils.EmbeddedServerSpecification
->>>>>>> 78eb5ad4
 import io.micronaut.security.oauth2.StateUtils
 import io.micronaut.security.oauth2.client.OauthClient
 import io.micronaut.security.oauth2.endpoint.authorization.state.State
@@ -21,13 +16,8 @@
 import io.micronaut.security.oauth2.endpoint.token.response.TokenResponse
 import io.micronaut.security.oauth2.routes.OauthController
 import io.micronaut.security.token.config.TokenConfiguration
-<<<<<<< HEAD
-import io.reactivex.BackpressureStrategy
-import io.reactivex.Flowable
-=======
 import reactor.core.publisher.FluxSink
 import reactor.core.publisher.Flux
->>>>>>> 78eb5ad4
 import org.reactivestreams.Publisher
 
 import jakarta.inject.Named
@@ -84,20 +74,11 @@
     @Singleton
     @Named("twitter")
     @Requires(property = "spec.name", value = "OauthAuthorizationRedirectSpec")
-<<<<<<< HEAD
     static class TwitterAuthenticationMapper implements OauthAuthenticationMapper {
-        @Override
-        Publisher<Authentication> createAuthenticationResponse(TokenResponse tokenResponse, State state) {
-            Flowable.create({ emitter ->
-                emitter.onNext(AuthenticationResponse.build('twitterUser', new TokenConfiguration() {}))
-                emitter.onComplete()
-            }, BackpressureStrategy.ERROR)
-=======
-    static class TwitterUserDetailsMapper implements OauthUserDetailsMapper {
 
         private final TokenConfiguration tokenConfiguration
 
-        TwitterUserDetailsMapper(TokenConfiguration tokenConfiguration) {
+        TwitterAuthenticationMapper(TokenConfiguration tokenConfiguration) {
             this.tokenConfiguration = tokenConfiguration
         }
 
@@ -107,7 +88,6 @@
                 emitter.next(Authentication.build("twitterUser", tokenConfiguration))
                 emitter.complete()
             }, FluxSink.OverflowStrategy.ERROR)
->>>>>>> 78eb5ad4
         }
     }
 }