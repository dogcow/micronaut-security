--- conflicted
+++ resolved
@@ -1,6 +1,7 @@
 package io.micronaut.security.oauth2.endpoint.authorization.request
 
 import io.micronaut.context.annotation.Requires
+import io.micronaut.core.async.publisher.Publishers
 import io.micronaut.http.HttpHeaders
 import io.micronaut.http.HttpResponse
 import io.micronaut.http.HttpStatus
@@ -8,14 +9,8 @@
 import io.micronaut.http.client.HttpClient
 import io.micronaut.inject.qualifiers.Qualifiers
 import io.micronaut.security.authentication.Authentication
-<<<<<<< HEAD
-import io.micronaut.security.authentication.AuthenticationResponse
-import io.micronaut.security.oauth2.EmbeddedServerSpecification
-import io.micronaut.security.oauth2.Keycloak
-=======
 import io.micronaut.security.testutils.EmbeddedServerSpecification
 import io.micronaut.security.testutils.Keycloak
->>>>>>> 78eb5ad4
 import io.micronaut.security.oauth2.StateUtils
 import io.micronaut.security.oauth2.client.OauthClient
 import io.micronaut.security.oauth2.client.OpenIdClient
@@ -24,13 +19,8 @@
 import io.micronaut.security.oauth2.endpoint.token.response.TokenResponse
 import io.micronaut.security.oauth2.routes.OauthController
 import io.micronaut.security.token.config.TokenConfiguration
-<<<<<<< HEAD
-import io.reactivex.BackpressureStrategy
-import io.reactivex.Flowable
-=======
 import reactor.core.publisher.FluxSink
 import reactor.core.publisher.Flux
->>>>>>> 78eb5ad4
 import org.reactivestreams.Publisher
 import spock.lang.IgnoreIf
 
@@ -125,20 +115,10 @@
     @Named("twitter")
     @Requires(property = "spec.name", value = "OpenIdAuthorizationRedirectSpec")
     @Requires(property = "micronaut.security.oauth2.clients.twitter")
-<<<<<<< HEAD
     static class TwitterAuthenticationMapper implements OauthAuthenticationMapper {
-
-        @Override
-        Publisher<Authentication> createAuthenticationResponse(TokenResponse tokenResponse, State state) {
-            Flowable.create({ emitter ->
-                emitter.onNext(AuthenticationResponse.build('twitterUser', new TokenConfiguration() {}))
-                emitter.onComplete()
-            }, BackpressureStrategy.ERROR)
-=======
-    static class TwitterUserDetailsMapper implements OauthUserDetailsMapper {
         private final TokenConfiguration tokenConfiguration
 
-        TwitterUserDetailsMapper(TokenConfiguration tokenConfiguration) {
+        TwitterAuthenticationMapper(TokenConfiguration tokenConfiguration) {
             this.tokenConfiguration = tokenConfiguration
         }
 
@@ -148,7 +128,6 @@
                 emitter.next(Authentication.build("twitterUser", tokenConfiguration))
                 emitter.complete()
             }, FluxSink.OverflowStrategy.ERROR)
->>>>>>> 78eb5ad4
         }
     }
 }