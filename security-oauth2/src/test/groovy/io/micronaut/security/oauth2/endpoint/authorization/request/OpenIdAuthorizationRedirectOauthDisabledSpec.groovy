--- conflicted
+++ resolved
@@ -1,6 +1,7 @@
 package io.micronaut.security.oauth2.endpoint.authorization.request
 
 import io.micronaut.context.annotation.Requires
+import io.micronaut.core.async.publisher.Publishers
 import io.micronaut.http.HttpHeaders
 import io.micronaut.http.HttpResponse
 import io.micronaut.http.HttpStatus
@@ -8,15 +9,9 @@
 import io.micronaut.http.client.HttpClient
 import io.micronaut.http.client.exceptions.HttpClientResponseException
 import io.micronaut.inject.qualifiers.Qualifiers
-<<<<<<< HEAD
-import io.micronaut.security.authentication.AuthenticationResponse
-import io.micronaut.security.oauth2.EmbeddedServerSpecification
-import io.micronaut.security.oauth2.Keycloak
-=======
 import io.micronaut.security.authentication.Authentication
 import io.micronaut.security.testutils.EmbeddedServerSpecification
 import io.micronaut.security.testutils.Keycloak
->>>>>>> 78eb5ad4
 import io.micronaut.security.oauth2.StateUtils
 import io.micronaut.security.oauth2.client.OauthClient
 import io.micronaut.security.oauth2.client.OpenIdClient
@@ -25,13 +20,8 @@
 import io.micronaut.security.oauth2.endpoint.token.response.TokenResponse
 import io.micronaut.security.oauth2.routes.OauthController
 import io.micronaut.security.token.config.TokenConfiguration
-<<<<<<< HEAD
-import io.reactivex.BackpressureStrategy
-import io.reactivex.Flowable
-=======
 import reactor.core.publisher.FluxSink
 import reactor.core.publisher.Flux
->>>>>>> 78eb5ad4
 import org.reactivestreams.Publisher
 import spock.lang.IgnoreIf
 
@@ -111,17 +101,9 @@
     @Requires(property = "micronaut.security.oauth2.clients.twitter")
     static class TwitterAuthenticationMapper implements OauthAuthenticationMapper {
 
-<<<<<<< HEAD
-        @Override
-        Publisher<AuthenticationResponse> createAuthenticationResponse(TokenResponse tokenResponse, State state) {
-            Flowable.create({ emitter ->
-                emitter.onNext(AuthenticationResponse.build('twitterUser', new TokenConfiguration() {}))
-                emitter.onComplete()
-            }, BackpressureStrategy.ERROR)
-=======
         private final TokenConfiguration tokenConfiguration
 
-        TwitterUserDetailsMapper(TokenConfiguration tokenConfiguration) {
+        TwitterAuthenticationMapper(TokenConfiguration tokenConfiguration) {
             this.tokenConfiguration = tokenConfiguration
         }
 
@@ -131,7 +113,6 @@
                 emitter.next(Authentication.build("twitterUser", tokenConfiguration))
                 emitter.complete()
             }, FluxSink.OverflowStrategy.ERROR)
->>>>>>> 78eb5ad4
         }
     }
 }