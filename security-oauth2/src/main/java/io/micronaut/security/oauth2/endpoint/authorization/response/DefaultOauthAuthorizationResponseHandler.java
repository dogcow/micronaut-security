--- conflicted
+++ resolved
@@ -24,13 +24,8 @@
 import io.micronaut.security.oauth2.endpoint.authorization.state.validation.StateValidator;
 import io.micronaut.security.oauth2.endpoint.token.request.TokenEndpointClient;
 import io.micronaut.security.oauth2.endpoint.token.request.context.OauthCodeTokenRequestContext;
-<<<<<<< HEAD
 import io.micronaut.security.oauth2.endpoint.token.response.OauthAuthenticationMapper;
-import io.reactivex.Flowable;
-=======
-import io.micronaut.security.oauth2.endpoint.token.response.OauthUserDetailsMapper;
 import reactor.core.publisher.Flux;
->>>>>>> 78eb5ad4
 import org.reactivestreams.Publisher;
 import org.slf4j.Logger;
 import org.slf4j.LoggerFactory;
@@ -68,7 +63,7 @@
     public Publisher<AuthenticationResponse> handle(
             AuthorizationResponse authorizationResponse,
             OauthClientConfiguration clientConfiguration,
-            OauthAuthenticationMapper authenticationMapper,
+            OauthAuthenticationMapper userDetailsMapper,
             SecureEndpoint tokenEndpoint) {
 
         State state;
@@ -98,11 +93,7 @@
                     if (LOG.isTraceEnabled()) {
                         LOG.trace("Token endpoint returned a success response. Creating a user details");
                     }
-<<<<<<< HEAD
-                    return Flowable.fromPublisher(authenticationMapper.createAuthenticationResponse(response, state))
-=======
                     return Flux.from(userDetailsMapper.createAuthenticationResponse(response, state))
->>>>>>> 78eb5ad4
                             .map(AuthenticationResponse.class::cast);
                 });
     }
