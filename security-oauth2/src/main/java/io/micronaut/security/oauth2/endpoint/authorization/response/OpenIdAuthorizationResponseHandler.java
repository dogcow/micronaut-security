/*
 * Copyright 2017-2020 original authors
 *
 * Licensed under the Apache License, Version 2.0 (the "License");
 * you may not use this file except in compliance with the License.
 * You may obtain a copy of the License at
 *
 * https://www.apache.org/licenses/LICENSE-2.0
 *
 * Unless required by applicable law or agreed to in writing, software
 * distributed under the License is distributed on an "AS IS" BASIS,
 * WITHOUT WARRANTIES OR CONDITIONS OF ANY KIND, either express or implied.
 * See the License for the specific language governing permissions and
 * limitations under the License.
 */
package io.micronaut.security.oauth2.endpoint.authorization.response;

import io.micronaut.context.annotation.DefaultImplementation;
import io.micronaut.security.authentication.AuthenticationResponse;
import io.micronaut.security.oauth2.configuration.OauthClientConfiguration;
import io.micronaut.security.oauth2.endpoint.SecureEndpoint;
<<<<<<< HEAD
=======
import io.micronaut.security.oauth2.endpoint.token.response.OpenIdAuthenticationMapper;
>>>>>>> 78eb5ad4
import io.micronaut.security.oauth2.client.OpenIdProviderMetadata;
import io.micronaut.security.oauth2.endpoint.token.response.OpenIdAuthenticationMapper;
import org.reactivestreams.Publisher;

import io.micronaut.core.annotation.Nullable;

/**
 * Responsible for handling the authorization callback response
 * from an OpenID provider.
 *
 * @author James Kleeh
 * @since 1.2.0
 */
@DefaultImplementation(DefaultOpenIdAuthorizationResponseHandler.class)
public interface OpenIdAuthorizationResponseHandler {

    /**
     * Receives the authorization response and ultimately
     * returns the authentication response.
     *
     * @param authorizationResponse The authorization response
     * @param clientConfiguration The client configuration
     * @param openIdProviderMetadata The provider metadata
     * @param authenticationMapper The user details mapper
     * @param tokenEndpoint The token endpoint
     * @return An authentication response publisher
     */
    Publisher<AuthenticationResponse> handle(OpenIdAuthorizationResponse authorizationResponse,
                                             OauthClientConfiguration clientConfiguration,
                                             OpenIdProviderMetadata openIdProviderMetadata,
<<<<<<< HEAD
                                             @Nullable OpenIdAuthenticationMapper authenticationMapper,
=======
                                             @Nullable OpenIdAuthenticationMapper userDetailsMapper,
>>>>>>> 78eb5ad4
                                             SecureEndpoint tokenEndpoint);
}<|MERGE_RESOLUTION|>--- conflicted
+++ resolved
@@ -19,12 +19,8 @@
 import io.micronaut.security.authentication.AuthenticationResponse;
 import io.micronaut.security.oauth2.configuration.OauthClientConfiguration;
 import io.micronaut.security.oauth2.endpoint.SecureEndpoint;
-<<<<<<< HEAD
-=======
 import io.micronaut.security.oauth2.endpoint.token.response.OpenIdAuthenticationMapper;
->>>>>>> 78eb5ad4
 import io.micronaut.security.oauth2.client.OpenIdProviderMetadata;
-import io.micronaut.security.oauth2.endpoint.token.response.OpenIdAuthenticationMapper;
 import org.reactivestreams.Publisher;
 
 import io.micronaut.core.annotation.Nullable;
@@ -46,17 +42,13 @@
      * @param authorizationResponse The authorization response
      * @param clientConfiguration The client configuration
      * @param openIdProviderMetadata The provider metadata
-     * @param authenticationMapper The user details mapper
+     * @param userDetailsMapper The user details mapper
      * @param tokenEndpoint The token endpoint
      * @return An authentication response publisher
      */
     Publisher<AuthenticationResponse> handle(OpenIdAuthorizationResponse authorizationResponse,
                                              OauthClientConfiguration clientConfiguration,
                                              OpenIdProviderMetadata openIdProviderMetadata,
-<<<<<<< HEAD
-                                             @Nullable OpenIdAuthenticationMapper authenticationMapper,
-=======
                                              @Nullable OpenIdAuthenticationMapper userDetailsMapper,
->>>>>>> 78eb5ad4
                                              SecureEndpoint tokenEndpoint);
 }