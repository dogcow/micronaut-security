/*
 * Copyright 2017-2020 original authors
 *
 * Licensed under the Apache License, Version 2.0 (the "License");
 * you may not use this file except in compliance with the License.
 * You may obtain a copy of the License at
 *
 * https://www.apache.org/licenses/LICENSE-2.0
 *
 * Unless required by applicable law or agreed to in writing, software
 * distributed under the License is distributed on an "AS IS" BASIS,
 * WITHOUT WARRANTIES OR CONDITIONS OF ANY KIND, either express or implied.
 * See the License for the specific language governing permissions and
 * limitations under the License.
 */
package io.micronaut.security.oauth2.endpoint.authorization.response;

import com.nimbusds.jwt.JWT;
import io.micronaut.core.annotation.Nullable;
import io.micronaut.context.annotation.Requires;
import io.micronaut.security.authentication.AuthenticationException;
import io.micronaut.security.authentication.AuthenticationFailed;
import io.micronaut.security.authentication.AuthenticationResponse;
import io.micronaut.security.oauth2.client.OpenIdProviderMetadata;
import io.micronaut.security.oauth2.configuration.OauthClientConfiguration;
import io.micronaut.security.oauth2.endpoint.SecureEndpoint;
import io.micronaut.security.oauth2.endpoint.authorization.state.InvalidStateException;
import io.micronaut.security.oauth2.endpoint.authorization.state.State;
import io.micronaut.security.oauth2.endpoint.authorization.state.validation.StateValidator;
import io.micronaut.security.oauth2.endpoint.token.request.TokenEndpointClient;
import io.micronaut.security.oauth2.endpoint.token.request.context.OpenIdCodeTokenRequestContext;
import io.micronaut.security.oauth2.endpoint.token.response.DefaultOpenIdAuthenticationMapper;
import io.micronaut.security.oauth2.endpoint.token.response.JWTOpenIdClaims;
import io.micronaut.security.oauth2.endpoint.token.response.OpenIdClaims;
import io.micronaut.security.oauth2.endpoint.token.response.OpenIdTokenResponse;
import io.micronaut.security.oauth2.endpoint.token.response.OpenIdAuthenticationMapper;
import io.micronaut.security.oauth2.endpoint.token.response.validation.OpenIdTokenResponseValidator;
import io.micronaut.security.oauth2.url.OauthRouteUrlBuilder;
import reactor.core.publisher.FluxSink;
import reactor.core.publisher.Flux;
import org.reactivestreams.Publisher;
import org.slf4j.Logger;
import org.slf4j.LoggerFactory;

import jakarta.inject.Singleton;
import java.text.ParseException;
import java.util.Optional;

/**
 * Default implementation of {@link OpenIdAuthorizationResponseHandler}.
 *
 * @author Sergio del Amo
 * @since 1.2.0
 */
@Singleton
@Requires(configuration = "io.micronaut.security.token.jwt")
public class DefaultOpenIdAuthorizationResponseHandler implements OpenIdAuthorizationResponseHandler {

    private static final Logger LOG = LoggerFactory.getLogger(DefaultOpenIdAuthorizationResponseHandler.class);

    private final OpenIdTokenResponseValidator tokenResponseValidator;
    private final OpenIdAuthenticationMapper defaultAuthenticationMapper;
    private final TokenEndpointClient tokenEndpointClient;
    private final OauthRouteUrlBuilder oauthRouteUrlBuilder;
    private final @Nullable StateValidator stateValidator;

    /**
     * @param tokenResponseValidator The token response validator
<<<<<<< HEAD
     * @param authenticationMapper The user details mapper
=======
     * @param authenticationMapper Authentication Mapper
>>>>>>> 78eb5ad4
     * @param tokenEndpointClient The token endpoint client
     * @param oauthRouteUrlBuilder The oauth route url builder
     * @param stateValidator The state validator
     */
    public DefaultOpenIdAuthorizationResponseHandler(OpenIdTokenResponseValidator tokenResponseValidator,
                                                     DefaultOpenIdAuthenticationMapper authenticationMapper,
                                                     TokenEndpointClient tokenEndpointClient,
                                                     OauthRouteUrlBuilder oauthRouteUrlBuilder,
                                                     @Nullable StateValidator stateValidator) {
        this.tokenResponseValidator = tokenResponseValidator;
        this.defaultAuthenticationMapper = authenticationMapper;
        this.tokenEndpointClient = tokenEndpointClient;
        this.oauthRouteUrlBuilder = oauthRouteUrlBuilder;
        this.stateValidator = stateValidator;
    }

    @Override
    public Publisher<AuthenticationResponse> handle(
            OpenIdAuthorizationResponse authorizationResponse,
            OauthClientConfiguration clientConfiguration,
            OpenIdProviderMetadata openIdProviderMetadata,
<<<<<<< HEAD
            @Nullable OpenIdAuthenticationMapper authenticationMapper,
=======
            @Nullable OpenIdAuthenticationMapper userDetailsMapper,
>>>>>>> 78eb5ad4
            SecureEndpoint tokenEndpoint) {
        try {
            validateState(authorizationResponse, clientConfiguration);
        } catch (InvalidStateException e) {
            return Flux.just(new AuthenticationFailed("State validation failed: " + e.getMessage()));
        }
        return Flux.from(sendRequest(authorizationResponse, clientConfiguration, tokenEndpoint))
                .switchMap(response -> createAuthenticationResponse(authorizationResponse.getNonce(),
                        clientConfiguration,
                        openIdProviderMetadata,
                        response,
                        userDetailsMapper,
                        authorizationResponse.getState()));
    }
    
    /**
     * Validates the Authorization response state.
     * @param authorizationResponse The authorization response
     * @param clientConfiguration The client configuration
     * @throws InvalidStateException if the state did not pass validation
     */
    private void validateState(OpenIdAuthorizationResponse authorizationResponse, OauthClientConfiguration clientConfiguration) throws InvalidStateException {
        if (stateValidator != null) {
            if (LOG.isTraceEnabled()) {
                LOG.trace("Validating state found in the authorization response from provider [{}]", clientConfiguration.getName());
            }
            State state = authorizationResponse.getState();
            stateValidator.validate(authorizationResponse.getCallbackRequest(), state);
        } else {
            if (LOG.isTraceEnabled()) {
                LOG.trace("Skipping state validation, no state validator found");
            }
        }
    }

    /**
     *
     * @param authorizationResponse The authorization response
     * @param clientConfiguration The client configuration
     * @param tokenEndpoint The token endpoint
     * @return The open id token response from the Authorization server
     */
    private Publisher<OpenIdTokenResponse> sendRequest(OpenIdAuthorizationResponse authorizationResponse,
                                               OauthClientConfiguration clientConfiguration,
                                               SecureEndpoint tokenEndpoint) {
        OpenIdCodeTokenRequestContext requestContext = new OpenIdCodeTokenRequestContext(authorizationResponse, oauthRouteUrlBuilder, tokenEndpoint, clientConfiguration);
        return tokenEndpointClient.sendRequest(requestContext);
    }

    /**
     *
     * @param nonce Nonce
     * @param clientConfiguration The client configuration
     * @param openIdProviderMetadata The provider metadata
     * @param openIdTokenResponse OpenID token response
     * @param userDetailsMapper The user details mapper
     * @param state State
     * @return An authentication response publisher
     */
    private Flux<AuthenticationResponse> createAuthenticationResponse(String nonce,
                                                                            OauthClientConfiguration clientConfiguration,
                                                                            OpenIdProviderMetadata openIdProviderMetadata,
                                                                            OpenIdTokenResponse openIdTokenResponse,
                                                                            @Nullable OpenIdAuthenticationMapper userDetailsMapper,
                                                                            @Nullable State state) {
        return Flux.create(emitter -> {
            try {
                Optional<AuthenticationResponse> authenticationResponse = validateOpenIdTokenResponse(nonce,
                        clientConfiguration,
                        openIdProviderMetadata,
                        openIdTokenResponse,
                        userDetailsMapper,
                        state);
                if (authenticationResponse.isPresent()) {
                    emitter.next(authenticationResponse.get());
                    emitter.complete();
                } else {
                    if (LOG.isTraceEnabled()) {
                        LOG.trace("Token validation failed. Failing authentication");
                    }
<<<<<<< HEAD
                    return Flowable.create(emitter -> {
                        Optional<JWT> jwt = tokenResponseValidator.validate(clientConfiguration, openIdProviderMetadata, response, nonce);
                        if (jwt.isPresent()) {
                            try {
                                if (LOG.isTraceEnabled()) {
                                    LOG.trace("Token validation succeeded. Creating an authentication");
                                }
                                OpenIdClaims claims = new JWTOpenIdClaims(jwt.get().getJWTClaimsSet());
                                OpenIdAuthenticationMapper openIdAuthenticationMapper = authenticationMapper != null ? authenticationMapper : defaultAuthenticationMapper;
                                emitter.onNext(openIdAuthenticationMapper.createAuthenticationResponse(clientConfiguration.getName(), response, claims, state));
                                emitter.onComplete();
                            } catch (ParseException e) {
                                //Should never happen as validation succeeded
                                emitter.onError(e);
                            }
                        } else {
                            if (LOG.isTraceEnabled()) {
                                LOG.trace("Token validation failed. Failing authentication");
                            }
                            emitter.onError(new AuthenticationException(new AuthenticationFailed("JWT validation failed")));
                            emitter.onComplete();
                        }
                    }, BackpressureStrategy.ERROR);
                });
=======
                    emitter.error(new AuthenticationException(new AuthenticationFailed("JWT validation failed")));
                }
            } catch (ParseException e) {
                //Should never happen as validation succeeded
                emitter.error(e);
            }
        }, FluxSink.OverflowStrategy.ERROR);
>>>>>>> 78eb5ad4
    }

    /**
     *
     * @param nonce Nonce
     * @param clientConfiguration The client configuration
     * @param openIdProviderMetadata The provider metadata
     * @param openIdTokenResponse OpenID token response
     * @param userDetailsMapper The user details mapper
     * @param state State
     * @return An Authentication response if the open id token could  be validated
     * @throws ParseException If the payload of the JWT doesn't represent a valid JSON object and a JWT claims set.
     */
    private Optional<AuthenticationResponse> validateOpenIdTokenResponse(String nonce,
                                                                           OauthClientConfiguration clientConfiguration,
                                                                           OpenIdProviderMetadata openIdProviderMetadata,
                                                                           OpenIdTokenResponse openIdTokenResponse,
                                                                           @Nullable OpenIdAuthenticationMapper userDetailsMapper,
                                                                           @Nullable State state) throws ParseException {
        if (LOG.isTraceEnabled()) {
            LOG.trace("Token endpoint returned a success response. Validating the JWT");
        }
        Optional<JWT> jwt = tokenResponseValidator.validate(clientConfiguration, openIdProviderMetadata, openIdTokenResponse, nonce);
        if (jwt.isPresent()) {
            if (LOG.isTraceEnabled()) {
                LOG.trace("Token validation succeeded. Creating a user details");
            }
            OpenIdClaims claims = new JWTOpenIdClaims(jwt.get().getJWTClaimsSet());
            OpenIdAuthenticationMapper openIdUserDetailsMapper = userDetailsMapper != null ? userDetailsMapper : defaultAuthenticationMapper;
            return Optional.of(openIdUserDetailsMapper.createAuthenticationResponse(clientConfiguration.getName(), openIdTokenResponse, claims, state));
        }
        return Optional.empty();
    }
}<|MERGE_RESOLUTION|>--- conflicted
+++ resolved
@@ -66,11 +66,7 @@
 
     /**
      * @param tokenResponseValidator The token response validator
-<<<<<<< HEAD
-     * @param authenticationMapper The user details mapper
-=======
      * @param authenticationMapper Authentication Mapper
->>>>>>> 78eb5ad4
      * @param tokenEndpointClient The token endpoint client
      * @param oauthRouteUrlBuilder The oauth route url builder
      * @param stateValidator The state validator
@@ -92,11 +88,7 @@
             OpenIdAuthorizationResponse authorizationResponse,
             OauthClientConfiguration clientConfiguration,
             OpenIdProviderMetadata openIdProviderMetadata,
-<<<<<<< HEAD
-            @Nullable OpenIdAuthenticationMapper authenticationMapper,
-=======
             @Nullable OpenIdAuthenticationMapper userDetailsMapper,
->>>>>>> 78eb5ad4
             SecureEndpoint tokenEndpoint) {
         try {
             validateState(authorizationResponse, clientConfiguration);
@@ -177,32 +169,6 @@
                     if (LOG.isTraceEnabled()) {
                         LOG.trace("Token validation failed. Failing authentication");
                     }
-<<<<<<< HEAD
-                    return Flowable.create(emitter -> {
-                        Optional<JWT> jwt = tokenResponseValidator.validate(clientConfiguration, openIdProviderMetadata, response, nonce);
-                        if (jwt.isPresent()) {
-                            try {
-                                if (LOG.isTraceEnabled()) {
-                                    LOG.trace("Token validation succeeded. Creating an authentication");
-                                }
-                                OpenIdClaims claims = new JWTOpenIdClaims(jwt.get().getJWTClaimsSet());
-                                OpenIdAuthenticationMapper openIdAuthenticationMapper = authenticationMapper != null ? authenticationMapper : defaultAuthenticationMapper;
-                                emitter.onNext(openIdAuthenticationMapper.createAuthenticationResponse(clientConfiguration.getName(), response, claims, state));
-                                emitter.onComplete();
-                            } catch (ParseException e) {
-                                //Should never happen as validation succeeded
-                                emitter.onError(e);
-                            }
-                        } else {
-                            if (LOG.isTraceEnabled()) {
-                                LOG.trace("Token validation failed. Failing authentication");
-                            }
-                            emitter.onError(new AuthenticationException(new AuthenticationFailed("JWT validation failed")));
-                            emitter.onComplete();
-                        }
-                    }, BackpressureStrategy.ERROR);
-                });
-=======
                     emitter.error(new AuthenticationException(new AuthenticationFailed("JWT validation failed")));
                 }
             } catch (ParseException e) {
@@ -210,7 +176,6 @@
                 emitter.error(e);
             }
         }, FluxSink.OverflowStrategy.ERROR);
->>>>>>> 78eb5ad4
     }
 
     /**
@@ -239,8 +204,8 @@
                 LOG.trace("Token validation succeeded. Creating a user details");
             }
             OpenIdClaims claims = new JWTOpenIdClaims(jwt.get().getJWTClaimsSet());
-            OpenIdAuthenticationMapper openIdUserDetailsMapper = userDetailsMapper != null ? userDetailsMapper : defaultAuthenticationMapper;
-            return Optional.of(openIdUserDetailsMapper.createAuthenticationResponse(clientConfiguration.getName(), openIdTokenResponse, claims, state));
+            OpenIdAuthenticationMapper openIdAuthenticationMapper = userDetailsMapper != null ? userDetailsMapper : defaultAuthenticationMapper;
+            return Optional.of(openIdAuthenticationMapper.createAuthenticationResponse(clientConfiguration.getName(), openIdTokenResponse, claims, state));
         }
         return Optional.empty();
     }
