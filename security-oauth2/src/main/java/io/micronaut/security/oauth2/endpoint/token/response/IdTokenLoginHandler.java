--- conflicted
+++ resolved
@@ -28,11 +28,8 @@
 import io.micronaut.security.errors.ObtainingAuthorizationErrorCode;
 import io.micronaut.security.errors.PriorToLoginPersistence;
 import io.micronaut.security.authentication.AuthenticationMode;
-<<<<<<< HEAD
-=======
 import io.micronaut.security.token.config.TokenConfiguration;
 import io.micronaut.security.token.jwt.cookie.AccessTokenCookieConfiguration;
->>>>>>> 78eb5ad4
 import io.micronaut.security.token.jwt.cookie.CookieLoginHandler;
 import org.slf4j.Logger;
 import org.slf4j.LoggerFactory;
@@ -54,41 +51,26 @@
 
     private static final Logger LOG = LoggerFactory.getLogger(IdTokenLoginHandler.class);
 
-<<<<<<< HEAD
-    public IdTokenLoginHandler(JwtCookieConfiguration jwtCookieConfiguration,
-=======
     private final TokenConfiguration tokenConfiguration;
 
     public IdTokenLoginHandler(AccessTokenCookieConfiguration accessTokenCookieConfiguration,
->>>>>>> 78eb5ad4
                                RedirectConfiguration redirectConfiguration,
+                               TokenConfiguration tokenConfiguration,
                                @Nullable PriorToLoginPersistence priorToLoginPersistence) {
-<<<<<<< HEAD
-        super(jwtCookieConfiguration, redirectConfiguration, priorToLoginPersistence);
-=======
         super(accessTokenCookieConfiguration, redirectConfiguration, priorToLoginPersistence);
         this.tokenConfiguration = tokenConfiguration;
->>>>>>> 78eb5ad4
     }
 
     /**
      * {@inheritDoc}
      */
     @Override
-<<<<<<< HEAD
-    protected List<Cookie> getCookies(Authentication authentication, HttpRequest<?> request) {
-        List<Cookie> cookies = new ArrayList<>(1);
-        String accessToken = parseIdToken(authentication).orElseThrow(() -> new OauthErrorResponseException(ObtainingAuthorizationErrorCode.SERVER_ERROR, "Cannot obtain an access token", null));
-        Cookie jwtCookie = Cookie.of(jwtCookieConfiguration.getCookieName(), accessToken);
-        jwtCookie.configure(jwtCookieConfiguration, request.isSecure());
-=======
     public List<Cookie> getCookies(Authentication authentication, HttpRequest<?> request) {
         List<Cookie> cookies = new ArrayList<>(1);
         String accessToken = parseIdToken(authentication).orElseThrow(() -> new OauthErrorResponseException(ObtainingAuthorizationErrorCode.SERVER_ERROR, "Cannot obtain an access token", null));
 
         Cookie jwtCookie = Cookie.of(accessTokenCookieConfiguration.getCookieName(), accessToken);
         jwtCookie.configure(accessTokenCookieConfiguration, request.isSecure());
->>>>>>> 78eb5ad4
         jwtCookie.maxAge(cookieExpiration(authentication, request));
         cookies.add(jwtCookie);
         return cookies;
@@ -98,11 +80,7 @@
      * {@inheritDoc}
      */
     @Override
-<<<<<<< HEAD
-    protected List<Cookie> getCookies(Authentication authentication, String refreshToken, HttpRequest<?> request) {
-=======
     public List<Cookie> getCookies(Authentication authentication, String refreshToken, HttpRequest<?> request) {
->>>>>>> 78eb5ad4
         throw new OauthErrorResponseException(ObtainingAuthorizationErrorCode.INVALID_REQUEST, "Cannot refresh a provider token through the oauth endpoint. The token must be refreshed directly with the provider", null);
     }
 
@@ -129,11 +107,7 @@
     }
 
     /**
-<<<<<<< HEAD
-     * @param authentication Authentication
-=======
      * @param authentication User Details
->>>>>>> 78eb5ad4
      * @param request The current request
      * @return the expiration of the providers JWT
      */
