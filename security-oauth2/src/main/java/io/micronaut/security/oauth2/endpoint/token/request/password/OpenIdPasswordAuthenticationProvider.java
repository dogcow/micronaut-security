--- conflicted
+++ resolved
@@ -98,13 +98,8 @@
                         if (jwt.isPresent()) {
                             try {
                                 OpenIdClaims claims = new JWTOpenIdClaims(jwt.get().getJWTClaimsSet());
-<<<<<<< HEAD
-                                emitter.onNext(openIdAuthenticationMapper.createAuthenticationResponse(clientConfiguration.getName(), response, claims, null));
-                                emitter.onComplete();
-=======
                                 emitter.next(openIdAuthenticationMapper.createAuthenticationResponse(clientConfiguration.getName(), response, claims, null));
                                 emitter.complete();
->>>>>>> 78eb5ad4
                             } catch (ParseException e) {
                                 //Should never happen as validation succeeded
                                 emitter.error(e);
