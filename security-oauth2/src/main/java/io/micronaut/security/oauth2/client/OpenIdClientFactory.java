--- conflicted
+++ resolved
@@ -118,11 +118,7 @@
      * @param openIdClientConfiguration The openid client configuration
      * @param clientConfiguration The client configuration
      * @param openIdProviderMetadata The open id provider metadata
-<<<<<<< HEAD
-     * @param openIdAuthenticationMapper The user details mapper
-=======
      * @param authenticationMapper The user details mapper
->>>>>>> 78eb5ad4
      * @param redirectUrlBuilder The redirect URL builder
      * @param authorizationResponseHandler The authorization response handler
      * @param endSessionEndpointResolver The end session resolver
@@ -133,13 +129,8 @@
     @Requires(condition = OpenIdClientCondition.class)
     DefaultOpenIdClient openIdClient(@Parameter OpenIdClientConfiguration openIdClientConfiguration,
                                      @Parameter OauthClientConfiguration clientConfiguration,
-<<<<<<< HEAD
-                                     @Parameter Provider<DefaultOpenIdProviderMetadata> openIdProviderMetadata,
-                                     @Parameter @Nullable OpenIdAuthenticationMapper openIdAuthenticationMapper,
-=======
                                      @Parameter BeanProvider<DefaultOpenIdProviderMetadata> openIdProviderMetadata,
                                      @Parameter @Nullable OpenIdAuthenticationMapper authenticationMapper,
->>>>>>> 78eb5ad4
                                      AuthorizationRedirectHandler redirectUrlBuilder,
                                      OpenIdAuthorizationResponseHandler authorizationResponseHandler,
                                      EndSessionEndpointResolver endSessionEndpointResolver,
@@ -152,11 +143,7 @@
 
         return new DefaultOpenIdClient(clientConfiguration,
                 metadataSupplier,
-<<<<<<< HEAD
-                openIdAuthenticationMapper,
-=======
                 authenticationMapper,
->>>>>>> 78eb5ad4
                 redirectUrlBuilder,
                 authorizationResponseHandler,
                 beanContext,
