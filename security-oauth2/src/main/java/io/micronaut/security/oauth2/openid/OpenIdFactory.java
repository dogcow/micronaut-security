--- conflicted
+++ resolved
@@ -16,7 +16,6 @@
 
 package io.micronaut.security.oauth2.openid;
 
-import com.nimbusds.jose.jwk.KeyType;
 import io.micronaut.context.BeanContext;
 import io.micronaut.context.annotation.EachBean;
 import io.micronaut.context.annotation.Factory;
@@ -26,7 +25,6 @@
 import io.micronaut.http.client.RxHttpClient;
 import io.micronaut.http.client.exceptions.HttpClientResponseException;
 import io.micronaut.security.oauth2.client.DefaultOpenIdClient;
-import io.micronaut.security.oauth2.client.OpenIdClient;
 import io.micronaut.security.oauth2.configuration.OauthClientConfiguration;
 import io.micronaut.security.oauth2.configuration.endpoints.*;
 import io.micronaut.security.oauth2.configuration.OpenIdClientConfiguration;
@@ -34,10 +32,7 @@
 import io.micronaut.security.oauth2.endpoint.authorization.response.OpenIdAuthorizationResponseHandler;
 import io.micronaut.security.oauth2.grants.GrantType;
 import io.micronaut.security.oauth2.endpoint.authorization.request.ResponseType;
-import io.micronaut.security.token.jwt.signature.jwks.JwksSignatureConfiguration;
 
-import javax.annotation.Nonnull;
-import javax.annotation.Nullable;
 import java.util.Collections;
 import java.util.Optional;
 
@@ -94,26 +89,6 @@
         return null;
     }
 
-<<<<<<< HEAD
-=======
-    @EachBean(OpenIdConfiguration.class)
-    public JwksSignatureConfiguration signatureConfiguration(OpenIdProviderMetadata openIdProviderMetadata) {
-        return new JwksSignatureConfiguration() {
-            @Nonnull
-            @Override
-            public String getUrl() {
-                return openIdProviderMetadata.getJwksUri();
-            }
-
-            @Nullable
-            @Override
-            public KeyType getKeyType() {
-                return null;
-            }
-        };
-    }
-
->>>>>>> eddccad1
     private void overrideFromConfig(OpenIdConfiguration configuration,
                                     OpenIdClientConfiguration openIdClientConfiguration) {
         openIdClientConfiguration.getJwksUri().ifPresent(configuration::setJwksUri);
