--- conflicted
+++ resolved
@@ -32,19 +32,13 @@
 import io.micronaut.security.oauth2.endpoint.authorization.request.AuthorizationRedirectHandler;
 import io.micronaut.security.oauth2.endpoint.authorization.request.AuthorizationRequest;
 import io.micronaut.security.oauth2.endpoint.authorization.request.OauthAuthorizationRequest;
-<<<<<<< HEAD
-import io.micronaut.security.oauth2.endpoint.authorization.response.*;
-import io.micronaut.security.oauth2.endpoint.token.response.OauthAuthenticationMapper;
-import io.reactivex.Flowable;
-=======
 import io.micronaut.security.oauth2.endpoint.authorization.response.AuthorizationErrorResponse;
 import io.micronaut.security.oauth2.endpoint.authorization.response.AuthorizationErrorResponseException;
 import io.micronaut.security.oauth2.endpoint.authorization.response.AuthorizationResponse;
 import io.micronaut.security.oauth2.endpoint.authorization.response.OauthAuthorizationResponse;
 import io.micronaut.security.oauth2.endpoint.authorization.response.OauthAuthorizationResponseHandler;
-import io.micronaut.security.oauth2.endpoint.token.response.OauthUserDetailsMapper;
+import io.micronaut.security.oauth2.endpoint.token.response.OauthAuthenticationMapper;
 import reactor.core.publisher.Flux;
->>>>>>> 78eb5ad4
 import org.reactivestreams.Publisher;
 import org.slf4j.Logger;
 import org.slf4j.LoggerFactory;
@@ -64,7 +58,7 @@
     private static final Logger LOG = LoggerFactory.getLogger(DefaultOauthClient.class);
 
     private final OauthClientConfiguration clientConfiguration;
-    private final OauthAuthenticationMapper oauthAuthenticationMapper;
+    private final OauthAuthenticationMapper userDetailsMapper;
     private final AuthorizationRedirectHandler redirectHandler;
     private final OauthAuthorizationResponseHandler authorizationResponseHandler;
     private final BeanContext beanContext;
@@ -72,18 +66,18 @@
 
     /**
      * @param clientConfiguration The client configuration
-     * @param oauthAuthenticationMapper The authentication mapper
+     * @param userDetailsMapper The user details mapper
      * @param redirectHandler The redirect URL builder
      * @param authorizationResponseHandler The authorization response handler
      * @param beanContext The bean context
      */
-    public DefaultOauthClient(@Parameter OauthAuthenticationMapper oauthAuthenticationMapper,
+    public DefaultOauthClient(@Parameter OauthAuthenticationMapper userDetailsMapper,
                               @Parameter OauthClientConfiguration clientConfiguration,
                               AuthorizationRedirectHandler redirectHandler,
                               OauthAuthorizationResponseHandler authorizationResponseHandler,
                               BeanContext beanContext) {
         this.clientConfiguration = clientConfiguration;
-        this.oauthAuthenticationMapper = oauthAuthenticationMapper;
+        this.userDetailsMapper = userDetailsMapper;
         this.redirectHandler = redirectHandler;
         this.authorizationResponseHandler = authorizationResponseHandler;
         this.beanContext = beanContext;
@@ -130,7 +124,7 @@
             }
             return authorizationResponseHandler.handle(authorizationResponse,
                     clientConfiguration,
-                    oauthAuthenticationMapper,
+                    userDetailsMapper,
                     tokenEndpoint);
         }
     }
