dependencies {
<<<<<<< HEAD
    compileOnly project(":inject-java")
    compileOnly project(":graal")
    compile project(":runtime")
    compile project(":management")
    compile project(":http")
    compile project(":http-server")
    compile project(':validation')
    testCompile project(":http-client")
    testCompile project(":inject-java")
    testCompile project(":inject-groovy")
    testCompile project(":http-server-netty")
    testCompile project(":test-utils")
=======
    compileOnly "io.micronaut:micronaut-inject-java"
    compileOnly "io.micronaut:micronaut-graal"
    compile "io.micronaut:micronaut-runtime"
    compile "io.micronaut:micronaut-management"
    compile "io.micronaut:micronaut-http"
    compile "io.micronaut:micronaut-http-server"
    testCompile "io.micronaut:micronaut-http-client"
    testCompile "io.micronaut:micronaut-inject-java"
    compile "io.micronaut.configuration:micronaut-hibernate-validator"
    testCompile "io.micronaut:micronaut-inject-groovy"
    testCompile "io.micronaut:micronaut-http-server-netty"
>>>>>>> 8456ce16

    testCompile "io.projectreactor:reactor-core:3.2.5.RELEASE"
}

//tasks.withType(Test) {
//    testLogging {
//        showStandardStreams = true
//        exceptionFormat = 'full'
//    }
//}
//compileTestGroovy.groovyOptions.forkOptions.jvmArgs = ['-Xdebug', '-Xrunjdwp:transport=dt_socket,server=y,suspend=y,address=5005']<|MERGE_RESOLUTION|>--- conflicted
+++ resolved
@@ -1,18 +1,4 @@
 dependencies {
-<<<<<<< HEAD
-    compileOnly project(":inject-java")
-    compileOnly project(":graal")
-    compile project(":runtime")
-    compile project(":management")
-    compile project(":http")
-    compile project(":http-server")
-    compile project(':validation')
-    testCompile project(":http-client")
-    testCompile project(":inject-java")
-    testCompile project(":inject-groovy")
-    testCompile project(":http-server-netty")
-    testCompile project(":test-utils")
-=======
     compileOnly "io.micronaut:micronaut-inject-java"
     compileOnly "io.micronaut:micronaut-graal"
     compile "io.micronaut:micronaut-runtime"
@@ -21,10 +7,8 @@
     compile "io.micronaut:micronaut-http-server"
     testCompile "io.micronaut:micronaut-http-client"
     testCompile "io.micronaut:micronaut-inject-java"
-    compile "io.micronaut.configuration:micronaut-hibernate-validator"
     testCompile "io.micronaut:micronaut-inject-groovy"
     testCompile "io.micronaut:micronaut-http-server-netty"
->>>>>>> 8456ce16
 
     testCompile "io.projectreactor:reactor-core:3.2.5.RELEASE"
 }
