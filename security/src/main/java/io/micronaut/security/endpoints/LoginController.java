--- conflicted
+++ resolved
@@ -29,14 +29,8 @@
 import io.micronaut.http.annotation.Controller;
 import io.micronaut.http.annotation.Post;
 import io.micronaut.security.annotation.Secured;
-<<<<<<< HEAD
-import io.micronaut.security.authentication.Authentication;
-import io.micronaut.security.authentication.AuthenticationResponse;
-import io.micronaut.security.authentication.Authenticator;
-=======
 import io.micronaut.security.authentication.Authenticator;
 import io.micronaut.security.authentication.Authentication;
->>>>>>> 78eb5ad4
 import io.micronaut.security.authentication.UsernamePasswordCredentials;
 import io.micronaut.security.event.LoginFailedEvent;
 import io.micronaut.security.event.LoginSuccessfulEvent;
@@ -90,18 +84,6 @@
     @SingleResult
     public Publisher<MutableHttpResponse<?>> login(@Valid @Body UsernamePasswordCredentials usernamePasswordCredentials, HttpRequest<?> request) {
 
-<<<<<<< HEAD
-        return authenticationResponseFlowable.map(authenticationResponse -> {
-            if (authenticationResponse.isAuthenticated() && authenticationResponse.getAuthentication().isPresent()) {
-                Authentication authentication = authenticationResponse.getAuthentication().get();
-                eventPublisher.publishEvent(new LoginSuccessfulEvent(authentication));
-                return loginHandler.loginSuccess(authentication, request);
-            } else {
-                eventPublisher.publishEvent(new LoginFailedEvent(authenticationResponse));
-                return loginHandler.loginFailed(authenticationResponse, request);
-            }
-        }).first(HttpResponse.status(HttpStatus.UNAUTHORIZED));
-=======
         return Flux.from(authenticator.authenticate(request, usernamePasswordCredentials))
                 .map(authenticationResponse -> {
                     if (authenticationResponse.isAuthenticated() && authenticationResponse.getAuthentication().isPresent()) {
@@ -113,6 +95,5 @@
                         return loginHandler.loginFailed(authenticationResponse, request);
                     }
                 }).defaultIfEmpty(HttpResponse.status(HttpStatus.UNAUTHORIZED));
->>>>>>> 78eb5ad4
     }
 }