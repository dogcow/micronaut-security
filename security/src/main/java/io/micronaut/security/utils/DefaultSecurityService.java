/*
 * Copyright 2017-2020 original authors
 *
 * Licensed under the Apache License, Version 2.0 (the "License");
 * you may not use this file except in compliance with the License.
 * You may obtain a copy of the License at
 *
 * https://www.apache.org/licenses/LICENSE-2.0
 *
 * Unless required by applicable law or agreed to in writing, software
 * distributed under the License is distributed on an "AS IS" BASIS,
 * WITHOUT WARRANTIES OR CONDITIONS OF ANY KIND, either express or implied.
 * See the License for the specific language governing permissions and
 * limitations under the License.
 */
package io.micronaut.security.utils;

import io.micronaut.http.context.ServerRequestContext;
import io.micronaut.security.authentication.Authentication;
import io.micronaut.security.token.RolesFinder;
<<<<<<< HEAD

import javax.inject.Singleton;
=======
import jakarta.inject.Singleton;
>>>>>>> 78eb5ad4
import java.security.Principal;
import java.util.Collections;
import java.util.Optional;

/**
 * Default implementation of {@link io.micronaut.security.utils.SecurityService}. It uses {@link ServerRequestContext#currentRequest()} to retrieve the {@link io.micronaut.security.authentication.Authentication} object if any.
 *
 * @author Sergio del Amo
 * @since 1.0
 */
@Singleton
public class DefaultSecurityService implements SecurityService {
<<<<<<< HEAD

    public static final String ROLES = "roles";
    private final RolesFinder rolesFinder;

    /**
     * Constructor.
     * @param rolesFinder Roles Finder
=======
    
    private final RolesFinder rolesFinder;

    /**
     *
     * @param rolesFinder Roles Parser
>>>>>>> 78eb5ad4
     */
    public DefaultSecurityService(RolesFinder rolesFinder) {
        this.rolesFinder = rolesFinder;
    }

    /**
     * Get the username of the current user.
     *
     * @return the username of the current user
     */
    @Override
    public Optional<String> username() {
        return getAuthentication().map(Principal::getName);
    }

    /**
     * Retrieves {@link io.micronaut.security.authentication.Authentication} if authenticated.
     *
     * @return the {@link io.micronaut.security.authentication.Authentication} of the current user
     */
    @Override
    public Optional<Authentication> getAuthentication() {
        return ServerRequestContext.currentRequest().flatMap(request -> request.getUserPrincipal(Authentication.class));
    }


    /**
     * Check if a user is authenticated.
     *
     * @return true if the user is authenticated, false otherwise
     */
    @Override
    public boolean isAuthenticated() {
        return getAuthentication().isPresent();
    }

    /**
     * If the current user has a specific role.
     *
     * @param role the role to check
     * @return true if the current user has the role, false otherwise
     */
    @Override
    public boolean hasRole(String role) {
<<<<<<< HEAD
        if (role == null) {
            return false;
        }
        return getAuthentication().map(authentication -> {
            return rolesFinder.resolveRoles(authentication.getAttributes()).contains(role);
        }).orElse(false);

=======
        return getAuthentication()
                .map(authentication -> rolesFinder.hasAnyRequiredRoles(Collections.singletonList(role), authentication))
                .orElse(false);
>>>>>>> 78eb5ad4
    }
}<|MERGE_RESOLUTION|>--- conflicted
+++ resolved
@@ -18,12 +18,7 @@
 import io.micronaut.http.context.ServerRequestContext;
 import io.micronaut.security.authentication.Authentication;
 import io.micronaut.security.token.RolesFinder;
-<<<<<<< HEAD
-
-import javax.inject.Singleton;
-=======
 import jakarta.inject.Singleton;
->>>>>>> 78eb5ad4
 import java.security.Principal;
 import java.util.Collections;
 import java.util.Optional;
@@ -36,22 +31,12 @@
  */
 @Singleton
 public class DefaultSecurityService implements SecurityService {
-<<<<<<< HEAD
-
-    public static final String ROLES = "roles";
-    private final RolesFinder rolesFinder;
-
-    /**
-     * Constructor.
-     * @param rolesFinder Roles Finder
-=======
     
     private final RolesFinder rolesFinder;
 
     /**
      *
      * @param rolesFinder Roles Parser
->>>>>>> 78eb5ad4
      */
     public DefaultSecurityService(RolesFinder rolesFinder) {
         this.rolesFinder = rolesFinder;
@@ -96,18 +81,8 @@
      */
     @Override
     public boolean hasRole(String role) {
-<<<<<<< HEAD
-        if (role == null) {
-            return false;
-        }
-        return getAuthentication().map(authentication -> {
-            return rolesFinder.resolveRoles(authentication.getAttributes()).contains(role);
-        }).orElse(false);
-
-=======
         return getAuthentication()
                 .map(authentication -> rolesFinder.hasAnyRequiredRoles(Collections.singletonList(role), authentication))
                 .orElse(false);
->>>>>>> 78eb5ad4
     }
 }