/*
 * Copyright 2017-2020 original authors
 *
 * Licensed under the Apache License, Version 2.0 (the "License");
 * you may not use this file except in compliance with the License.
 * You may obtain a copy of the License at
 *
 * https://www.apache.org/licenses/LICENSE-2.0
 *
 * Unless required by applicable law or agreed to in writing, software
 * distributed under the License is distributed on an "AS IS" BASIS,
 * WITHOUT WARRANTIES OR CONDITIONS OF ANY KIND, either express or implied.
 * See the License for the specific language governing permissions and
 * limitations under the License.
 */
package io.micronaut.security.token.event;

import io.micronaut.context.event.ApplicationEvent;
import io.micronaut.security.authentication.Authentication;

/**
 * Triggered when a JWT refresh token is generated.
 *
 * @author Sergio del Amo
 * @since 1.0
 */
public class RefreshTokenGeneratedEvent extends ApplicationEvent {

    private final Authentication authentication;
    private final String refreshToken;

    /**
     * Triggered when a refresh token is generated.
     *
<<<<<<< HEAD
     * @param source A String with the JWT refresh token generated.
     * @throws IllegalArgumentException if source is null.
     * @deprecated Use {@link #RefreshTokenGeneratedEvent(Authentication, String)} instead
     */
    @Deprecated
    public RefreshTokenGeneratedEvent(Object source) {
        super(source);
        this.authentication = null;
        this.refreshToken = source.toString();
    }

    /**
     * Triggered when a refresh token is generated.
     *
     * @param authentication Authentication
=======
     * @param authentication The user details
>>>>>>> 78eb5ad4
     * @param refreshToken The refresh token
     * @throws IllegalArgumentException if source is null.
     */
    public RefreshTokenGeneratedEvent(Authentication authentication, String refreshToken) {
        super(refreshToken);
        this.authentication = authentication;
        this.refreshToken = refreshToken;
    }

    /**
     * @return The Authentication
     */
    public Authentication getAuthentication() {
        return authentication;
    }

    /**
     * @return The refresh token
     */
    public String getRefreshToken() {
        return refreshToken;
    }
}<|MERGE_RESOLUTION|>--- conflicted
+++ resolved
@@ -32,25 +32,7 @@
     /**
      * Triggered when a refresh token is generated.
      *
-<<<<<<< HEAD
-     * @param source A String with the JWT refresh token generated.
-     * @throws IllegalArgumentException if source is null.
-     * @deprecated Use {@link #RefreshTokenGeneratedEvent(Authentication, String)} instead
-     */
-    @Deprecated
-    public RefreshTokenGeneratedEvent(Object source) {
-        super(source);
-        this.authentication = null;
-        this.refreshToken = source.toString();
-    }
-
-    /**
-     * Triggered when a refresh token is generated.
-     *
-     * @param authentication Authentication
-=======
      * @param authentication The user details
->>>>>>> 78eb5ad4
      * @param refreshToken The refresh token
      * @throws IllegalArgumentException if source is null.
      */
@@ -61,7 +43,7 @@
     }
 
     /**
-     * @return The Authentication
+     * @return The user details
      */
     public Authentication getAuthentication() {
         return authentication;
