--- conflicted
+++ resolved
@@ -15,11 +15,7 @@
  */
 package io.micronaut.security.token.generator;
 
-<<<<<<< HEAD
-import edu.umd.cs.findbugs.annotations.NonNull;
-=======
 import io.micronaut.core.annotation.NonNull;
->>>>>>> 78eb5ad4
 import io.micronaut.security.authentication.Authentication;
 
 import java.util.Optional;
@@ -35,22 +31,14 @@
 public interface RefreshTokenGenerator {
 
     /**
-<<<<<<< HEAD
-     * @param authentication Authentication
-=======
      * @param authentication The user details
->>>>>>> 78eb5ad4
      * @return The internal value that will persisted.
      */
     @NonNull
     String createKey(@NonNull Authentication authentication);
 
     /**
-<<<<<<< HEAD
-     * @param authentication Authentication
-=======
      * @param authentication The user details
->>>>>>> 78eb5ad4
      * @param token The internal value
      * @return The refresh token
      */
