/*
 * Copyright 2017-2020 original authors
 *
 * Licensed under the Apache License, Version 2.0 (the "License");
 * you may not use this file except in compliance with the License.
 * You may obtain a copy of the License at
 *
 * https://www.apache.org/licenses/LICENSE-2.0
 *
 * Unless required by applicable law or agreed to in writing, software
 * distributed under the License is distributed on an "AS IS" BASIS,
 * WITHOUT WARRANTIES OR CONDITIONS OF ANY KIND, either express or implied.
 * See the License for the specific language governing permissions and
 * limitations under the License.
 */
package io.micronaut.security.filters;


import io.micronaut.context.annotation.Replaces;
import io.micronaut.core.annotation.Nullable;
import io.micronaut.core.order.Ordered;
import io.micronaut.http.HttpAttributes;
import io.micronaut.http.HttpRequest;
import io.micronaut.http.HttpStatus;
import io.micronaut.http.MutableHttpResponse;
import io.micronaut.http.annotation.Filter;
import io.micronaut.http.filter.HttpServerFilter;
import io.micronaut.http.filter.ServerFilterChain;
import io.micronaut.http.filter.ServerFilterPhase;
import io.micronaut.management.endpoint.EndpointsFilter;
import io.micronaut.security.authentication.Authentication;
import io.micronaut.security.authentication.AuthorizationException;
import io.micronaut.security.config.SecurityConfiguration;
import io.micronaut.security.rules.SecurityRule;
import io.micronaut.security.rules.SecurityRuleResult;
import io.micronaut.web.router.RouteMatch;
import org.reactivestreams.Publisher;
import org.slf4j.Logger;
import org.slf4j.LoggerFactory;
import reactor.core.publisher.Flux;
import reactor.core.publisher.Mono;

import java.util.Collection;
import java.util.Map;
import java.util.stream.Collectors;

/**
 * Security Filter.
 *
 * @author Sergio del Amo
 * @author Graeme Rocher
 * @since 1.0
 */
@Replaces(EndpointsFilter.class)
@Filter(Filter.MATCH_ALL_PATTERN)
public class SecurityFilter implements HttpServerFilter {

    public static final String KEY = "io.micronaut.security.filters." + SecurityFilter.class.getSimpleName();

    /**
     * The attribute used to store the authentication object in the request.
     */
    public static final CharSequence AUTHENTICATION = HttpAttributes.PRINCIPAL.toString();

    /**
     * The attribute used to store if the request was rejected and why.
     */
    public static final CharSequence REJECTION = "micronaut.security.REJECTION";

    /**
     * The attribute used to store a valid token in the request.
     */
    public static final CharSequence TOKEN = "micronaut.TOKEN";

    private static final Logger LOG = LoggerFactory.getLogger(SecurityFilter.class);

    /**
     * The order of the Security Filter.
     */
    private static final Integer ORDER = ServerFilterPhase.SECURITY.order();

    protected final Collection<SecurityRule> securityRules;
    protected final Collection<AuthenticationFetcher> authenticationFetchers;

    protected final SecurityConfiguration securityConfiguration;

    /**
     * @param securityRules          The list of security rules that will allow or reject the request
     * @param authenticationFetchers List of {@link AuthenticationFetcher} beans in the context.
     * @param securityConfiguration  The security configuration
     */
    public SecurityFilter(Collection<SecurityRule> securityRules,
                          Collection<AuthenticationFetcher> authenticationFetchers,
                          SecurityConfiguration securityConfiguration) {
        this.securityRules = securityRules;
        this.authenticationFetchers = authenticationFetchers;
        this.securityConfiguration = securityConfiguration;
    }

    @Override
    public int getOrder() {
        return ORDER;
    }

    @Override
    public Publisher<MutableHttpResponse<?>> doFilter(HttpRequest<?> request, ServerFilterChain chain) {
        request.getAttributes().put(KEY, true);
        populateWithOldKey(request);
        RouteMatch<?> routeMatch = request.getAttribute(HttpAttributes.ROUTE_MATCH, RouteMatch.class).orElse(null);

        return Flux.fromIterable(authenticationFetchers)
                .flatMap(authenticationFetcher -> authenticationFetcher.fetchAuthentication(request))
                .next()
                .flatMap(authentication -> Mono.from(createResponse(authentication, request, chain, routeMatch)))
                .switchIfEmpty(Flux.defer(() -> createResponse(null, request, chain, routeMatch))
                        .next());
    }

    /**
     * Remove once {@link io.micronaut.http.filter.OncePerRequestHttpServerFilter} is deleted.
     */
    @Deprecated
    private void populateWithOldKey(HttpRequest<?> request) {
        request.getAttributes().put("micronaut.once." + SecurityFilter.class.getSimpleName(), true);
    }

    private Publisher<MutableHttpResponse<?>> createResponse(@Nullable Authentication authentication,
                                                             HttpRequest<?> request,
                                                             ServerFilterChain chain,
                                                             RouteMatch<?> routeMatch) {
        request.setAttribute(AUTHENTICATION, authentication);
        logAuthenticationAttributes(authentication);
        return checkRules(request, chain, routeMatch, authentication);
    }

    private void logAuthenticationAttributes(@Nullable Authentication authentication) {
        if (authentication != null && LOG.isDebugEnabled()) {
            Map<String, Object> attributes = authentication.getAttributes();
            LOG.debug("Attributes: {}", attributes
                    .entrySet()
                    .stream()
                    .map((entry) -> entry.getKey() + "=>" + entry.getValue().toString())
                    .collect(Collectors.joining(", ")));
        }
    }

    /**
     * Check the security rules against the provided arguments.
     *
     * @param request The request
     * @param chain The server chain
     * @param routeMatch The route match
     * @param authentication The authentication
     * @return A response publisher
     */
    protected Publisher<MutableHttpResponse<?>> checkRules(HttpRequest<?> request,
                                                           ServerFilterChain chain,
                                                           @Nullable RouteMatch<?> routeMatch,
                                                           @Nullable Authentication authentication) {
        boolean forbidden = authentication != null;
        String method = request.getMethod().toString();
        String path = request.getPath();
<<<<<<< HEAD
        Map<String, Object> attributes = authentication != null ? authentication.getAttributes() : null;
=======
        for (SecurityRule rule : securityRules) {
            SecurityRuleResult result = rule.check(request, routeMatch, authentication);
            if (result == SecurityRuleResult.REJECTED) {
                if (LOG.isDebugEnabled()) {
                    LOG.debug("Unauthorized request {} {}. The rule provider {} rejected the request.", method, path, rule.getClass().getName());
                }
                request.setAttribute(REJECTION, forbidden ? HttpStatus.FORBIDDEN : HttpStatus.UNAUTHORIZED);
                return Publishers.just(new AuthorizationException(authentication));
            }
            if (result == SecurityRuleResult.ALLOWED) {
                if (LOG.isDebugEnabled()) {
                    LOG.debug("Authorized request {} {}. The rule provider {} authorized the request.", method, path, rule.getClass().getName());
                }
                return chain.proceed(request);
            }
        }
>>>>>>> 501868df

        return Flux.fromIterable(securityRules)
                .concatMap(rule -> Mono.from(rule.check(request, routeMatch, attributes))
                                        .defaultIfEmpty(SecurityRuleResult.UNKNOWN)
                                        // Ideally should return just empty but filter the unknowns
                                        .filter((result) -> result != SecurityRuleResult.UNKNOWN)
                                        .doOnSuccess((result) -> logResult(result, method, path, rule)))
                .next()
                .flatMapMany(result -> {
                    if (result == SecurityRuleResult.REJECTED) {
                        request.setAttribute(
                                REJECTION, forbidden ? HttpStatus.FORBIDDEN : HttpStatus.UNAUTHORIZED);
                        return Mono.error(new AuthorizationException(authentication));
                    } else if (result == SecurityRuleResult.ALLOWED) {
                        return chain.proceed(request);
                    } else {
                        return Mono.empty();
                    }
                })
                .switchIfEmpty(Flux.defer(() -> {
                    if (LOG.isDebugEnabled()) {
                        LOG.debug(
                                "Authorized request {} {}. No rule provider authorized or rejected the request.",
                                method,
                                path);
                    }
                    // no rule found for the given request
                    if (routeMatch == null && !securityConfiguration.isRejectNotFound()) {
                        return chain.proceed(request);
                    } else {
                        request.setAttribute(REJECTION, forbidden ? HttpStatus.FORBIDDEN : HttpStatus.UNAUTHORIZED);
                        return Mono.error(new AuthorizationException(authentication));
                    }
                }));
    }

    private void logResult(SecurityRuleResult result, String method, String path, Ordered ordered) {
        if (LOG.isDebugEnabled()) {
            if (result == SecurityRuleResult.REJECTED) {
                LOG.debug(
                        "Unauthorized request {} {}. The rule provider {} rejected the request.",
                        method,
                        path,
                        ordered.getClass().getName());
            } else if (result == SecurityRuleResult.ALLOWED) {
                LOG.debug(
                        "Authorized request {} {}. The rule provider {} authorized the request.",
                        method,
                        path,
                        ordered.getClass().getName());
            }
        }
    }
}<|MERGE_RESOLUTION|>--- conflicted
+++ resolved
@@ -160,29 +160,9 @@
         boolean forbidden = authentication != null;
         String method = request.getMethod().toString();
         String path = request.getPath();
-<<<<<<< HEAD
-        Map<String, Object> attributes = authentication != null ? authentication.getAttributes() : null;
-=======
-        for (SecurityRule rule : securityRules) {
-            SecurityRuleResult result = rule.check(request, routeMatch, authentication);
-            if (result == SecurityRuleResult.REJECTED) {
-                if (LOG.isDebugEnabled()) {
-                    LOG.debug("Unauthorized request {} {}. The rule provider {} rejected the request.", method, path, rule.getClass().getName());
-                }
-                request.setAttribute(REJECTION, forbidden ? HttpStatus.FORBIDDEN : HttpStatus.UNAUTHORIZED);
-                return Publishers.just(new AuthorizationException(authentication));
-            }
-            if (result == SecurityRuleResult.ALLOWED) {
-                if (LOG.isDebugEnabled()) {
-                    LOG.debug("Authorized request {} {}. The rule provider {} authorized the request.", method, path, rule.getClass().getName());
-                }
-                return chain.proceed(request);
-            }
-        }
->>>>>>> 501868df
 
         return Flux.fromIterable(securityRules)
-                .concatMap(rule -> Mono.from(rule.check(request, routeMatch, attributes))
+                .concatMap(rule -> Mono.from(rule.check(request, routeMatch, authentication))
                                         .defaultIfEmpty(SecurityRuleResult.UNKNOWN)
                                         // Ideally should return just empty but filter the unknowns
                                         .filter((result) -> result != SecurityRuleResult.UNKNOWN)
