/*
 * Copyright 2017-2020 original authors
 *
 * Licensed under the Apache License, Version 2.0 (the "License");
 * you may not use this file except in compliance with the License.
 * You may obtain a copy of the License at
 *
 * https://www.apache.org/licenses/LICENSE-2.0
 *
 * Unless required by applicable law or agreed to in writing, software
 * distributed under the License is distributed on an "AS IS" BASIS,
 * WITHOUT WARRANTIES OR CONDITIONS OF ANY KIND, either express or implied.
 * See the License for the specific language governing permissions and
 * limitations under the License.
 */
package io.micronaut.security.rules;

import io.micronaut.http.HttpRequest;
import io.micronaut.security.authentication.Authentication;
import io.micronaut.security.config.SecurityConfiguration;
import io.micronaut.security.config.SecurityConfigurationProperties;
import io.micronaut.security.token.RolesFinder;
import io.micronaut.web.router.RouteMatch;
import org.reactivestreams.Publisher;
import org.slf4j.Logger;
import org.slf4j.LoggerFactory;

import io.micronaut.core.annotation.Nullable;
import jakarta.inject.Inject;
import jakarta.inject.Singleton;
import reactor.core.publisher.Mono;

import java.net.InetSocketAddress;
import java.util.List;
import java.util.regex.Pattern;
import java.util.stream.Collectors;

/**
 * A security rule implementation backed by the {@link SecurityConfigurationProperties#getIpPatterns()} ()}.
 *
 * @author Sergio del Amo
 * @since 1.0
 */
@Singleton
public class IpPatternsRule extends AbstractSecurityRule {

    /**
     * The order of the rule.
     */
    public static final Integer ORDER = SecuredAnnotationRule.ORDER - 100;

    private static final Logger LOG = LoggerFactory.getLogger(InterceptUrlMapRule.class);

    private final List<Pattern> patternList;

    /**
     * @param rolesFinder Roles Parser
     * @param securityConfiguration Security Configuration
     */
    @Inject
    public IpPatternsRule(RolesFinder rolesFinder,
                          SecurityConfiguration securityConfiguration) {
        super(rolesFinder);
        this.patternList = securityConfiguration.getIpPatterns()
                .stream()
                .map(Pattern::compile)
                .collect(Collectors.toList());
    }

    @Override
    public int getOrder() {
        return ORDER;
    }

    @Override
<<<<<<< HEAD
    public Publisher<SecurityRuleResult> check(HttpRequest<?> request, @Nullable RouteMatch<?> routeMatch, @Nullable Map<String, Object> claims) {
=======
    public SecurityRuleResult check(HttpRequest<?> request, @Nullable RouteMatch<?> routeMatch, @Nullable Authentication authentication) {
>>>>>>> 501868df

        if (patternList.isEmpty()) {
            if (LOG.isDebugEnabled()) {
                LOG.debug("No IP patterns provided. Skipping host address check.");
            }
            return Mono.just(SecurityRuleResult.UNKNOWN);
        } else {
            InetSocketAddress socketAddress = request.getRemoteAddress();
            //noinspection ConstantConditions https://github.com/micronaut-projects/micronaut-security/issues/186
            if (socketAddress != null) {
                if (socketAddress.getAddress() != null) {
                    String hostAddress = socketAddress.getAddress().getHostAddress();

                    if (patternList.stream().anyMatch(pattern ->
                            pattern.pattern().equals(SecurityConfigurationProperties.ANYWHERE) ||
                                    pattern.matcher(hostAddress).matches())) {
                        if (LOG.isDebugEnabled()) {
                            LOG.debug("One or more of the IP patterns matched the host address [{}]. Continuing request processing.", hostAddress);
                        }
                        return Mono.just(SecurityRuleResult.UNKNOWN);
                    } else {
                        if (LOG.isDebugEnabled()) {
                            LOG.debug("None of the IP patterns [{}] matched the host address [{}]. Rejecting the request.", patternList.stream().map(Pattern::pattern).collect(Collectors.toList()), hostAddress);
                        }
                        return Mono.just(SecurityRuleResult.REJECTED);
                    }
                } else {
                    if (LOG.isDebugEnabled()) {
                        LOG.debug("Could not resolve the InetAddress. Continuing request processing.");
                    }
                    return Mono.just(SecurityRuleResult.UNKNOWN);
                }
            } else {
                if (LOG.isDebugEnabled()) {
                    LOG.debug("Request remote address was not found. Continuing request processing.");
                }
                return Mono.just(SecurityRuleResult.UNKNOWN);
            }
        }
    }
}<|MERGE_RESOLUTION|>--- conflicted
+++ resolved
@@ -73,11 +73,7 @@
     }
 
     @Override
-<<<<<<< HEAD
-    public Publisher<SecurityRuleResult> check(HttpRequest<?> request, @Nullable RouteMatch<?> routeMatch, @Nullable Map<String, Object> claims) {
-=======
-    public SecurityRuleResult check(HttpRequest<?> request, @Nullable RouteMatch<?> routeMatch, @Nullable Authentication authentication) {
->>>>>>> 501868df
+    public Publisher<SecurityRuleResult> check(HttpRequest<?> request, @Nullable RouteMatch<?> routeMatch, @Nullable Authentication authentication) {
 
         if (patternList.isEmpty()) {
             if (LOG.isDebugEnabled()) {
