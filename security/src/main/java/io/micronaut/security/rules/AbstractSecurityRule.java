/*
 * Copyright 2017-2020 original authors
 *
 * Licensed under the Apache License, Version 2.0 (the "License");
 * you may not use this file except in compliance with the License.
 * You may obtain a copy of the License at
 *
 * https://www.apache.org/licenses/LICENSE-2.0
 *
 * Unless required by applicable law or agreed to in writing, software
 * distributed under the License is distributed on an "AS IS" BASIS,
 * WITHOUT WARRANTIES OR CONDITIONS OF ANY KIND, either express or implied.
 * See the License for the specific language governing permissions and
 * limitations under the License.
 */
package io.micronaut.security.rules;

import io.micronaut.security.token.RolesFinder;

<<<<<<< HEAD
import javax.inject.Inject;
=======
import jakarta.inject.Inject;
import java.util.ArrayList;
import java.util.List;
import java.util.Map;
>>>>>>> cca49e23

/**
 * A base {@link SecurityRule} class to extend from that provides
 * helper methods to get the roles from the claims and compare them
 * to the roles allowed by the rule.
 *
 * @author James Kleeh
 * @since 1.0
 */
public abstract class AbstractSecurityRule extends AbstractBaseSecurityRule implements SecurityRule {
    /**
     * @param rolesFinder Roles Parser
     */
    @Inject
    public AbstractSecurityRule(RolesFinder rolesFinder) {
        super(rolesFinder);
    }
}<|MERGE_RESOLUTION|>--- conflicted
+++ resolved
@@ -15,16 +15,17 @@
  */
 package io.micronaut.security.rules;
 
+import io.micronaut.security.token.MapClaims;
 import io.micronaut.security.token.RolesFinder;
+import jakarta.inject.Inject;
+import org.reactivestreams.Publisher;
+import org.slf4j.Logger;
+import org.slf4j.LoggerFactory;
+import reactor.core.publisher.Mono;
 
-<<<<<<< HEAD
-import javax.inject.Inject;
-=======
-import jakarta.inject.Inject;
 import java.util.ArrayList;
 import java.util.List;
 import java.util.Map;
->>>>>>> cca49e23
 
 /**
  * A base {@link SecurityRule} class to extend from that provides
@@ -34,12 +35,63 @@
  * @author James Kleeh
  * @since 1.0
  */
-public abstract class AbstractSecurityRule extends AbstractBaseSecurityRule implements SecurityRule {
+public abstract class AbstractSecurityRule implements SecurityRule {
+
+    private static final Logger LOG = LoggerFactory.getLogger(AbstractSecurityRule.class);
+
+    private final RolesFinder rolesFinder;
+
     /**
      * @param rolesFinder Roles Parser
      */
     @Inject
     public AbstractSecurityRule(RolesFinder rolesFinder) {
-        super(rolesFinder);
+        this.rolesFinder = rolesFinder;
+    }
+
+    /**
+     * Appends {@link SecurityRule#IS_ANONYMOUS} if not authenticated. If the
+     * claims contain one or more roles, {@link SecurityRule#IS_AUTHENTICATED} is
+     * appended to the list.
+     *
+     * @param claims The claims of the token, null if not authenticated
+     * @return The granted roles
+     */
+    protected List<String> getRoles(Map<String, Object> claims) {
+        List<String> roles = new ArrayList<>();
+        if (claims == null) {
+            roles.add(SecurityRule.IS_ANONYMOUS);
+        } else {
+            if (!claims.isEmpty()) {
+                roles.addAll(rolesFinder.findInClaims(new MapClaims(claims)));
+            }
+            roles.add(SecurityRule.IS_ANONYMOUS);
+            roles.add(SecurityRule.IS_AUTHENTICATED);
+        }
+
+        return roles;
+    }
+
+    /**
+     * Compares the given roles to determine if the request is allowed by
+     * comparing if any of the granted roles is in the required roles list.
+     *
+     * @param requiredRoles The list of roles required to be authorized
+     * @param grantedRoles The list of roles granted to the user
+     * @return {@link SecurityRuleResult#REJECTED} if none of the granted roles
+     *  appears in the required roles list. {@link SecurityRuleResult#ALLOWED} otherwise.
+     */
+    protected Publisher<SecurityRuleResult> compareRoles(List<String> requiredRoles, List<String> grantedRoles) {
+        if (rolesFinder.hasAnyRequiredRoles(requiredRoles, grantedRoles)) {
+            if (LOG.isDebugEnabled()) {
+                LOG.debug("The given roles [{}] matched one or more of the required roles [{}]. Allowing the request", grantedRoles, requiredRoles);
+            }
+            return Mono.just(SecurityRuleResult.ALLOWED);
+        } else {
+            if (LOG.isDebugEnabled()) {
+                LOG.debug("None of the given roles [{}] matched the required roles [{}]. Rejecting the request", grantedRoles, requiredRoles);
+            }
+            return Mono.just(SecurityRuleResult.REJECTED);
+        }
     }
 }