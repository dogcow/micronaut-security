/*
 * Copyright 2017-2020 original authors
 *
 * Licensed under the Apache License, Version 2.0 (the "License");
 * you may not use this file except in compliance with the License.
 * You may obtain a copy of the License at
 *
 * https://www.apache.org/licenses/LICENSE-2.0
 *
 * Unless required by applicable law or agreed to in writing, software
 * distributed under the License is distributed on an "AS IS" BASIS,
 * WITHOUT WARRANTIES OR CONDITIONS OF ANY KIND, either express or implied.
 * See the License for the specific language governing permissions and
 * limitations under the License.
 */
package io.micronaut.security.rules;

import io.micronaut.security.authentication.Authentication;
import io.micronaut.security.token.RolesFinder;
import jakarta.inject.Inject;
import org.reactivestreams.Publisher;
import org.slf4j.Logger;
import org.slf4j.LoggerFactory;
import reactor.core.publisher.Mono;

import java.util.ArrayList;
import java.util.Collection;
import java.util.List;

/**
 * A base {@link SecurityRule} class to extend from that provides
 * helper methods to get the roles from the claims and compare them
 * to the roles allowed by the rule.
 *
 * @author James Kleeh
 * @since 1.0
 */
public abstract class AbstractSecurityRule implements SecurityRule {

    private static final Logger LOG = LoggerFactory.getLogger(AbstractSecurityRule.class);

    private final RolesFinder rolesFinder;

    /**
     * @param rolesFinder Roles Parser
     */
    @Inject
    public AbstractSecurityRule(RolesFinder rolesFinder) {
        this.rolesFinder = rolesFinder;
    }

    /**
     * Appends {@link SecurityRule#IS_ANONYMOUS} if not authenticated. If the
     * claims contain one or more roles, {@link SecurityRule#IS_AUTHENTICATED} is
     * appended to the list.
     *
     * @param authentication The authentication, or null if none found
     * @return The granted roles
     */
    protected List<String> getRoles(Authentication authentication) {
        List<String> roles = new ArrayList<>();
        if (authentication == null) {
            roles.add(SecurityRule.IS_ANONYMOUS);
        } else {
            roles.addAll(authentication.getRoles());
            roles.add(SecurityRule.IS_ANONYMOUS);
            roles.add(SecurityRule.IS_AUTHENTICATED);
        }

        return roles;
    }

    /**
     * Compares the given roles to determine if the request is allowed by
     * comparing if any of the granted roles is in the required roles list.
     *
     * @param requiredRoles The list of roles required to be authorized
     * @param grantedRoles The list of roles granted to the user
     * @return {@link SecurityRuleResult#REJECTED} if none of the granted roles
     *  appears in the required roles list. {@link SecurityRuleResult#ALLOWED} otherwise.
     */
<<<<<<< HEAD
    protected Publisher<SecurityRuleResult> compareRoles(List<String> requiredRoles, List<String> grantedRoles) {
=======
    protected SecurityRuleResult compareRoles(List<String> requiredRoles, Collection<String> grantedRoles) {
>>>>>>> 501868df
        if (rolesFinder.hasAnyRequiredRoles(requiredRoles, grantedRoles)) {
            if (LOG.isDebugEnabled()) {
                LOG.debug("The given roles [{}] matched one or more of the required roles [{}]. Allowing the request", grantedRoles, requiredRoles);
            }
            return Mono.just(SecurityRuleResult.ALLOWED);
        } else {
            if (LOG.isDebugEnabled()) {
                LOG.debug("None of the given roles [{}] matched the required roles [{}]. Rejecting the request", grantedRoles, requiredRoles);
            }
            return Mono.just(SecurityRuleResult.REJECTED);
        }
    }
}<|MERGE_RESOLUTION|>--- conflicted
+++ resolved
@@ -79,11 +79,7 @@
      * @return {@link SecurityRuleResult#REJECTED} if none of the granted roles
      *  appears in the required roles list. {@link SecurityRuleResult#ALLOWED} otherwise.
      */
-<<<<<<< HEAD
-    protected Publisher<SecurityRuleResult> compareRoles(List<String> requiredRoles, List<String> grantedRoles) {
-=======
-    protected SecurityRuleResult compareRoles(List<String> requiredRoles, Collection<String> grantedRoles) {
->>>>>>> 501868df
+    protected Publisher<SecurityRuleResult> compareRoles(List<String> requiredRoles, Collection<String> grantedRoles) {
         if (rolesFinder.hasAnyRequiredRoles(requiredRoles, grantedRoles)) {
             if (LOG.isDebugEnabled()) {
                 LOG.debug("The given roles [{}] matched one or more of the required roles [{}]. Allowing the request", grantedRoles, requiredRoles);
