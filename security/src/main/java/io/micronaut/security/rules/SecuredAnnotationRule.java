/*
 * Copyright 2017-2020 original authors
 *
 * Licensed under the Apache License, Version 2.0 (the "License");
 * you may not use this file except in compliance with the License.
 * You may obtain a copy of the License at
 *
 * https://www.apache.org/licenses/LICENSE-2.0
 *
 * Unless required by applicable law or agreed to in writing, software
 * distributed under the License is distributed on an "AS IS" BASIS,
 * WITHOUT WARRANTIES OR CONDITIONS OF ANY KIND, either express or implied.
 * See the License for the specific language governing permissions and
 * limitations under the License.
 */
package io.micronaut.security.rules;

import io.micronaut.http.HttpRequest;
import io.micronaut.security.annotation.Secured;
import io.micronaut.security.authentication.Authentication;
import io.micronaut.security.token.RolesFinder;
import io.micronaut.web.router.MethodBasedRouteMatch;
import io.micronaut.web.router.RouteMatch;
import io.micronaut.core.annotation.Nullable;
import jakarta.inject.Inject;
import jakarta.inject.Singleton;
import org.reactivestreams.Publisher;
import reactor.core.publisher.Mono;

import java.util.Arrays;
import java.util.Optional;
import java.util.List;

/**
 * Security rule implementation for the {@link Secured} annotation.
 *
 * @author James Kleeh
 * @since 1.0
 */
@Singleton
public class SecuredAnnotationRule extends AbstractSecurityRule {

    /**
     * The order of the rule.
     */
    public static final Integer ORDER = ConfigurationInterceptUrlMapRule.ORDER - 100;

    /**
     *
     * @param rolesFinder Roles Parser
     */
    @Inject
    public SecuredAnnotationRule(RolesFinder rolesFinder) {
        super(rolesFinder);
    }

    /**
     * Returns {@link SecurityRuleResult#UNKNOWN} if the {@link Secured} annotation is not
     * found on the method or class, or if the route match is not method based.
     *
     * @param request The current request
     * @param routeMatch The matched route
     * @param authentication The authentication, or null if none found
     * @return The result
     */
    @Override
<<<<<<< HEAD
    public Publisher<SecurityRuleResult> check(HttpRequest<?> request, @Nullable RouteMatch<?> routeMatch, @Nullable Map<String, Object> claims) {
=======
    public SecurityRuleResult check(HttpRequest<?> request, @Nullable RouteMatch<?> routeMatch, @Nullable Authentication authentication) {
>>>>>>> 501868df
        if (routeMatch instanceof MethodBasedRouteMatch) {
            MethodBasedRouteMatch methodRoute = ((MethodBasedRouteMatch) routeMatch);
            if (methodRoute.hasAnnotation(Secured.class)) {
                Optional<String[]> optionalValue = methodRoute.getValue(Secured.class, String[].class);
                if (optionalValue.isPresent()) {
                    List<String> values = Arrays.asList(optionalValue.get());
                    if (values.contains(SecurityRule.DENY_ALL)) {
                        return Mono.just(SecurityRuleResult.REJECTED);
                    }
                    return compareRoles(values, getRoles(authentication));
                }
            }
        }
        return Mono.just(SecurityRuleResult.UNKNOWN);
    }

    @Override
    public int getOrder() {
        return ORDER;
    }
}<|MERGE_RESOLUTION|>--- conflicted
+++ resolved
@@ -64,11 +64,7 @@
      * @return The result
      */
     @Override
-<<<<<<< HEAD
-    public Publisher<SecurityRuleResult> check(HttpRequest<?> request, @Nullable RouteMatch<?> routeMatch, @Nullable Map<String, Object> claims) {
-=======
-    public SecurityRuleResult check(HttpRequest<?> request, @Nullable RouteMatch<?> routeMatch, @Nullable Authentication authentication) {
->>>>>>> 501868df
+    public Publisher<SecurityRuleResult> check(HttpRequest<?> request, @Nullable RouteMatch<?> routeMatch, @Nullable Authentication authentication) {
         if (routeMatch instanceof MethodBasedRouteMatch) {
             MethodBasedRouteMatch methodRoute = ((MethodBasedRouteMatch) routeMatch);
             if (methodRoute.hasAnnotation(Secured.class)) {
