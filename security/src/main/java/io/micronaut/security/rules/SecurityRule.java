--- conflicted
+++ resolved
@@ -15,18 +15,12 @@
  */
 package io.micronaut.security.rules;
 
+import io.micronaut.core.annotation.Nullable;
 import io.micronaut.core.order.Ordered;
 import io.micronaut.http.HttpRequest;
 import io.micronaut.security.authentication.Authentication;
 import io.micronaut.web.router.RouteMatch;
-
-import io.micronaut.core.annotation.Nullable;
-<<<<<<< HEAD
 import org.reactivestreams.Publisher;
-
-import java.util.Map;
-=======
->>>>>>> 501868df
 
 /**
  * Informs the JWT filter what to do with the given request.
@@ -61,9 +55,5 @@
      * @param authentication The user authentication. Null if not authenticated
      * @return The result
      */
-<<<<<<< HEAD
-    Publisher<SecurityRuleResult> check(HttpRequest<?> request, @Nullable RouteMatch<?> routeMatch, @Nullable Map<String, Object> claims);
-=======
-    SecurityRuleResult check(HttpRequest<?> request, @Nullable RouteMatch<?> routeMatch, @Nullable Authentication authentication);
->>>>>>> 501868df
+    Publisher<SecurityRuleResult> check(HttpRequest<?> request, @Nullable RouteMatch<?> routeMatch, @Nullable Authentication authentication);
 }