/*
 * Copyright 2017-2020 original authors
 *
 * Licensed under the Apache License, Version 2.0 (the "License");
 * you may not use this file except in compliance with the License.
 * You may obtain a copy of the License at
 *
 * https://www.apache.org/licenses/LICENSE-2.0
 *
 * Unless required by applicable law or agreed to in writing, software
 * distributed under the License is distributed on an "AS IS" BASIS,
 * WITHOUT WARRANTIES OR CONDITIONS OF ANY KIND, either express or implied.
 * See the License for the specific language governing permissions and
 * limitations under the License.
 */
package io.micronaut.security.rules;

import io.micronaut.core.util.AntPathMatcher;
import io.micronaut.core.util.PathMatcher;
import io.micronaut.http.HttpMethod;
import io.micronaut.http.HttpRequest;
import io.micronaut.security.authentication.Authentication;
import io.micronaut.security.config.InterceptUrlMapPattern;
import io.micronaut.security.token.RolesFinder;
import io.micronaut.web.router.RouteMatch;
import org.reactivestreams.Publisher;
import org.slf4j.Logger;
import org.slf4j.LoggerFactory;

import io.micronaut.core.annotation.Nullable;
import jakarta.inject.Inject;
import reactor.core.publisher.Mono;

import java.util.List;
import java.util.Optional;
import java.util.function.Predicate;

/**
 * An abstract class with common functionality for Security Rule implementations which
 * opt to express their configuration as a List of {@link InterceptUrlMapPattern}.
 *
 * @author James Kleeh
 * @since 1.0
 */
abstract class InterceptUrlMapRule extends AbstractSecurityRule {

    /**
     * The order of the rule.
     */
    public static final Integer ORDER = 0;

    private static final Logger LOG = LoggerFactory.getLogger(InterceptUrlMapRule.class);

    private final AntPathMatcher pathMatcher;

    /**
     * @param rolesFinder Roles Parser
     */
    @Inject
    public InterceptUrlMapRule(RolesFinder rolesFinder) {
        super(rolesFinder);
        this.pathMatcher = PathMatcher.ANT;
    }

    /**
     * Provides a list of {@link InterceptUrlMapPattern} which will be used to provide {@link SecurityRule}.
     * @return List of {@link InterceptUrlMapPattern}
     */
    protected abstract List<InterceptUrlMapPattern> getPatternList();

    /**
     * If no configured pattern matches the request, return {@link SecurityRuleResult#UNKNOWN}.
     * Reads the rules in order. The first matched rule will be used for determining authorization.
     *
     * @param request The current request
     * @param routeMatch The matched route
     * @param authentication The user authentication. Null if not authenticated
     * @return The result
     */
    @Override
<<<<<<< HEAD
    public Publisher<SecurityRuleResult> check(HttpRequest<?> request, @Nullable RouteMatch<?> routeMatch, @Nullable Map<String, Object> claims) {
=======
    public SecurityRuleResult check(HttpRequest<?> request, @Nullable RouteMatch<?> routeMatch, @Nullable Authentication authentication) {
>>>>>>> 501868df
        final String path = request.getUri().getPath();
        final HttpMethod httpMethod = request.getMethod();

        Predicate<InterceptUrlMapPattern> exactMatch = p -> pathMatcher.matches(p.getPattern(), path) && p.getHttpMethod().isPresent() && httpMethod.equals(p.getHttpMethod().get());
        Predicate<InterceptUrlMapPattern> uriPatternMatchOnly = p -> pathMatcher.matches(p.getPattern(), path) && !p.getHttpMethod().isPresent();

        Optional<InterceptUrlMapPattern> matchedPattern = getPatternList()
                .stream()
                .filter(exactMatch)
                .findFirst();

        // if we don't get an exact match try to find a match by the uri pattern
        if (!matchedPattern.isPresent()) {
            if (LOG.isDebugEnabled()) {
                LOG.debug("No url map pattern exact match found for path [{}] and method [{}]. Searching in patterns with no defined method.", path, httpMethod);
            }
            matchedPattern = getPatternList()
                    .stream()
                    .filter(uriPatternMatchOnly)
                    .findFirst();

            if (LOG.isDebugEnabled()) {
                if (matchedPattern.isPresent()) {
                    LOG.debug("Url map pattern found for path [{}]. Comparing roles.", path);
                } else {
                    LOG.debug("No url map pattern match found for path [{}]. Returning unknown.", path);
                }
            }
        }

<<<<<<< HEAD
        return Mono.from(matchedPattern
                .map(pattern -> compareRoles(pattern.getAccess(), getRoles(claims)))
                .orElse(Mono.just(SecurityRuleResult.UNKNOWN)));
=======
        return matchedPattern
                .map(pattern -> compareRoles(pattern.getAccess(), getRoles(authentication)))
                .orElse(SecurityRuleResult.UNKNOWN);
>>>>>>> 501868df
    }
}<|MERGE_RESOLUTION|>--- conflicted
+++ resolved
@@ -78,11 +78,7 @@
      * @return The result
      */
     @Override
-<<<<<<< HEAD
-    public Publisher<SecurityRuleResult> check(HttpRequest<?> request, @Nullable RouteMatch<?> routeMatch, @Nullable Map<String, Object> claims) {
-=======
-    public SecurityRuleResult check(HttpRequest<?> request, @Nullable RouteMatch<?> routeMatch, @Nullable Authentication authentication) {
->>>>>>> 501868df
+    public Publisher<SecurityRuleResult> check(HttpRequest<?> request, @Nullable RouteMatch<?> routeMatch, @Nullable Authentication authentication) {
         final String path = request.getUri().getPath();
         final HttpMethod httpMethod = request.getMethod();
 
@@ -113,14 +109,8 @@
             }
         }
 
-<<<<<<< HEAD
         return Mono.from(matchedPattern
-                .map(pattern -> compareRoles(pattern.getAccess(), getRoles(claims)))
+                .map(pattern -> compareRoles(pattern.getAccess(), getRoles(authentication)))
                 .orElse(Mono.just(SecurityRuleResult.UNKNOWN)));
-=======
-        return matchedPattern
-                .map(pattern -> compareRoles(pattern.getAccess(), getRoles(authentication)))
-                .orElse(SecurityRuleResult.UNKNOWN);
->>>>>>> 501868df
     }
 }