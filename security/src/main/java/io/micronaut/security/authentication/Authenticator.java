--- conflicted
+++ resolved
@@ -16,12 +16,9 @@
 package io.micronaut.security.authentication;
 
 import io.micronaut.http.HttpRequest;
-<<<<<<< HEAD
 import io.reactivex.BackpressureStrategy;
-=======
 import io.micronaut.security.config.AuthenticationStrategy;
 import io.micronaut.security.config.SecurityConfiguration;
->>>>>>> 7c88d73c
 import io.reactivex.Flowable;
 import io.reactivex.exceptions.CompositeException;
 import org.reactivestreams.Publisher;
@@ -31,11 +28,7 @@
 import javax.inject.Inject;
 import javax.inject.Singleton;
 import java.util.Collection;
-<<<<<<< HEAD
-=======
-import java.util.Iterator;
 import java.util.List;
->>>>>>> 7c88d73c
 import java.util.concurrent.atomic.AtomicReference;
 import java.util.stream.Collectors;
 
@@ -54,15 +47,6 @@
 
     protected final Collection<AuthenticationProvider> authenticationProviders;
     private final SecurityConfiguration securityConfiguration;
-
-    /**
-     * @param authenticationProviders A list of available authentication providers
-     */
-    @Deprecated
-    public Authenticator(Collection<AuthenticationProvider> authenticationProviders) {
-        this.authenticationProviders = authenticationProviders;
-        this.securityConfiguration = null;
-    }
 
     /**
      * @param authenticationProviders A list of available authentication providers
@@ -89,9 +73,7 @@
         if (LOG.isDebugEnabled()) {
             LOG.debug(authenticationProviders.stream().map(AuthenticationProvider::getClass).map(Class::getName).collect(Collectors.joining()));
         }
-<<<<<<< HEAD
-        AtomicReference<Throwable> lastError = new AtomicReference<>();
-=======
+
         if (securityConfiguration != null && securityConfiguration.getAuthenticationStrategy() == AuthenticationStrategy.ALL) {
             return Flowable.mergeDelayError(
                     authenticationProviders.stream()
@@ -118,40 +100,26 @@
                     })
                     .toFlowable();
         } else {
-            Iterator<AuthenticationProvider> providerIterator = authenticationProviders.iterator();
-            if (providerIterator.hasNext()) {
-                Flowable<AuthenticationProvider> providerFlowable = Flowable.just(providerIterator.next());
-                AtomicReference<AuthenticationResponse> lastFailure = new AtomicReference<>();
-                return attemptAuthenticationRequest(request, authenticationRequest, providerIterator, providerFlowable, lastFailure);
-            } else {
-                return Flowable.empty();
-            }
+            AtomicReference<Throwable> lastError = new AtomicReference<>();
+
+            Flowable<AuthenticationResponse> authentication = Flowable.mergeDelayError(authenticationProviders.stream()
+                    .map(auth -> auth.authenticate(request, authenticationRequest))
+                    .map(Flowable::fromPublisher)
+                    .map(flow -> flow.onErrorResumeNext(t -> {
+                        lastError.set(t);
+                        return Flowable.empty();
+                    }))
+                    .collect(Collectors.toList()));
+
+            return authentication.take(1).switchIfEmpty(Flowable.create((emitter) -> {
+                Throwable error = lastError.get();
+                if (error != null) {
+                    emitter.onError(error);
+                } else {
+                    emitter.onComplete();
+                }
+            }, BackpressureStrategy.ERROR));
         }
     }
 
-    private Flowable<AuthenticationResponse> attemptAuthenticationRequest(
-            HttpRequest<?> request,
-        AuthenticationRequest authenticationRequest,
-        Iterator<AuthenticationProvider> providerIterator,
-        Flowable<AuthenticationProvider> providerFlowable, AtomicReference<AuthenticationResponse> lastFailure) {
->>>>>>> 7c88d73c
-
-        Flowable<AuthenticationResponse> authentication = Flowable.mergeDelayError(authenticationProviders.stream()
-                .map(auth -> auth.authenticate(request, authenticationRequest))
-                .map(Flowable::fromPublisher)
-                .map(flow -> flow.onErrorResumeNext(t -> {
-                    lastError.set(t);
-                    return Flowable.empty();
-                }))
-                .collect(Collectors.toList()));
-
-        return authentication.take(1).switchIfEmpty(Flowable.create((emitter) -> {
-            Throwable error = lastError.get();
-            if (error != null) {
-                emitter.onError(error);
-            } else {
-                emitter.onComplete();
-            }
-        }, BackpressureStrategy.ERROR));
-    }
 }