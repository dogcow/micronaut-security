--- conflicted
+++ resolved
@@ -37,19 +37,7 @@
     }
 
     /**
-<<<<<<< HEAD
-     * @param message The custom authentication failure message
-     */
-    public AuthenticationFailed(String message) {
-        this.authenticationFailure = AuthenticationFailureReason.CUSTOM;
-        this.message = message;
-    }
-
-    /**
-     * @param authenticationFailure AuthenticationFailure enum which represents the failure reason
-=======
      * @param authenticationFailure The failure reason
->>>>>>> 1db90c40
      */
     public AuthenticationFailed(AuthenticationFailureReason authenticationFailure) {
         this.authenticationFailure = authenticationFailure;
