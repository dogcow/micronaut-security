/*
 * Copyright 2017-2020 original authors
 *
 * Licensed under the Apache License, Version 2.0 (the "License");
 * you may not use this file except in compliance with the License.
 * You may obtain a copy of the License at
 *
 * https://www.apache.org/licenses/LICENSE-2.0
 *
 * Unless required by applicable law or agreed to in writing, software
 * distributed under the License is distributed on an "AS IS" BASIS,
 * WITHOUT WARRANTIES OR CONDITIONS OF ANY KIND, either express or implied.
 * See the License for the specific language governing permissions and
 * limitations under the License.
 */
package io.micronaut.security.authentication;

<<<<<<< HEAD
import edu.umd.cs.findbugs.annotations.NonNull;
import io.micronaut.security.token.config.TokenConfiguration;

=======
import io.micronaut.core.annotation.NonNull;
import io.micronaut.security.token.config.TokenConfiguration;
>>>>>>> 78eb5ad4
import java.io.Serializable;
import java.util.Collection;
import java.util.Collections;
import java.util.Map;
import java.util.Optional;

/**
 * The response of an authentication attempt.
 *
 * @author Sergio del Amo
 * @since 1.0
 */
@FunctionalInterface
public interface AuthenticationResponse extends Serializable {

    /**
     * If true, it is expected the {@link #getAuthentication()} method will return
     * a non empty optional.
     *
     * @return true or false depending on whether the user is authenticated
     */
    default boolean isAuthenticated() {
        return getAuthentication().isPresent();
    }

    /**
     * @return The user details if the response is authenticated
     */
    Optional<Authentication> getAuthentication();

    /**
     * @return A message if the response chose to include one
     */
    default Optional<String> getMessage() {
        return Optional.empty();
    }
<<<<<<< HEAD
=======

    /**
     *
     * @param username User's name
     * @param tokenConfiguration Token configuration
     * @return A successful {@link AuthenticationResponse}
     */
    @NonNull
    static AuthenticationResponse build(@NonNull String username,
                                        @NonNull TokenConfiguration tokenConfiguration) {
        return AuthenticationResponse.build(username, Collections.emptyList(), Collections.emptyMap(), tokenConfiguration);
    }

    /**
     *
     * @param username User's name
     * @param attributes User's attributes
     * @param tokenConfiguration Token configuration
     * @return A successful {@link AuthenticationResponse}
     */
    @NonNull
    static AuthenticationResponse build(@NonNull String username,
                                        @NonNull Map<String, Object> attributes,
                                        @NonNull TokenConfiguration tokenConfiguration) {
        return (AuthenticationResponse) () -> Optional.of(Authentication.build(username, attributes, tokenConfiguration));
    }

    /**
     *
     * @param username User's name
     * @param roles Users's roles
     * @param tokenConfiguration Token configuration
     * @return A successful {@link AuthenticationResponse}
     */
    @NonNull
    static AuthenticationResponse build(@NonNull String username,
                                        @NonNull Collection<String> roles,
                                        @NonNull TokenConfiguration tokenConfiguration) {
        return AuthenticationResponse.build(username, roles, Collections.emptyMap(), tokenConfiguration);
    }
>>>>>>> 78eb5ad4

    /**
     *
     * @param username User's name
<<<<<<< HEAD
     * @param tokenConfiguration Token configuration
     * @return A successful {@link AuthenticationResponse}
     */
    @NonNull
    static AuthenticationResponse build(@NonNull String username,
                                        @NonNull TokenConfiguration tokenConfiguration) {
        return AuthenticationResponse.build(username, Collections.emptyList(), Collections.emptyMap(), tokenConfiguration);
    }

    /**
     *
     * @param username User's name
=======
     * @param roles Users's roles
>>>>>>> 78eb5ad4
     * @param attributes User's attributes
     * @param tokenConfiguration Token configuration
     * @return A successful {@link AuthenticationResponse}
     */
    @NonNull
    static AuthenticationResponse build(@NonNull String username,
<<<<<<< HEAD
                                        @NonNull Map<String, Object> attributes,
                                        @NonNull TokenConfiguration tokenConfiguration) {
        return (AuthenticationResponse) () -> Optional.of(Authentication.build(username, attributes, tokenConfiguration));
    }

    /**
     *
     * @param username User's name
     * @param roles Users's roles
     * @param tokenConfiguration Token configuration
     * @return A successful {@link AuthenticationResponse}
     */
    @NonNull
    static AuthenticationResponse build(@NonNull String username,
                                @NonNull Collection<String> roles,
                                @NonNull TokenConfiguration tokenConfiguration) {
        return AuthenticationResponse.build(username, roles, Collections.emptyMap(), tokenConfiguration);
    }

    /**
     *
     * @param username User's name
     * @param roles Users's roles
     * @param attributes User's attributes
     * @param tokenConfiguration Token configuration
     * @return A successful {@link AuthenticationResponse}
     */
    @NonNull
    static AuthenticationResponse build(@NonNull String username,
                                @NonNull Collection<String> roles,
                                @NonNull Map<String, Object> attributes,
                                @NonNull TokenConfiguration tokenConfiguration) {
=======
                                        @NonNull Collection<String> roles,
                                        @NonNull Map<String, Object> attributes,
                                        @NonNull TokenConfiguration tokenConfiguration) {
>>>>>>> 78eb5ad4
        return (AuthenticationResponse) () -> Optional.of(Authentication.build(username, roles, attributes, tokenConfiguration));
    }
}<|MERGE_RESOLUTION|>--- conflicted
+++ resolved
@@ -15,14 +15,8 @@
  */
 package io.micronaut.security.authentication;
 
-<<<<<<< HEAD
-import edu.umd.cs.findbugs.annotations.NonNull;
-import io.micronaut.security.token.config.TokenConfiguration;
-
-=======
 import io.micronaut.core.annotation.NonNull;
 import io.micronaut.security.token.config.TokenConfiguration;
->>>>>>> 78eb5ad4
 import java.io.Serializable;
 import java.util.Collection;
 import java.util.Collections;
@@ -59,8 +53,6 @@
     default Optional<String> getMessage() {
         return Optional.empty();
     }
-<<<<<<< HEAD
-=======
 
     /**
      *
@@ -101,52 +93,6 @@
                                         @NonNull TokenConfiguration tokenConfiguration) {
         return AuthenticationResponse.build(username, roles, Collections.emptyMap(), tokenConfiguration);
     }
->>>>>>> 78eb5ad4
-
-    /**
-     *
-     * @param username User's name
-<<<<<<< HEAD
-     * @param tokenConfiguration Token configuration
-     * @return A successful {@link AuthenticationResponse}
-     */
-    @NonNull
-    static AuthenticationResponse build(@NonNull String username,
-                                        @NonNull TokenConfiguration tokenConfiguration) {
-        return AuthenticationResponse.build(username, Collections.emptyList(), Collections.emptyMap(), tokenConfiguration);
-    }
-
-    /**
-     *
-     * @param username User's name
-=======
-     * @param roles Users's roles
->>>>>>> 78eb5ad4
-     * @param attributes User's attributes
-     * @param tokenConfiguration Token configuration
-     * @return A successful {@link AuthenticationResponse}
-     */
-    @NonNull
-    static AuthenticationResponse build(@NonNull String username,
-<<<<<<< HEAD
-                                        @NonNull Map<String, Object> attributes,
-                                        @NonNull TokenConfiguration tokenConfiguration) {
-        return (AuthenticationResponse) () -> Optional.of(Authentication.build(username, attributes, tokenConfiguration));
-    }
-
-    /**
-     *
-     * @param username User's name
-     * @param roles Users's roles
-     * @param tokenConfiguration Token configuration
-     * @return A successful {@link AuthenticationResponse}
-     */
-    @NonNull
-    static AuthenticationResponse build(@NonNull String username,
-                                @NonNull Collection<String> roles,
-                                @NonNull TokenConfiguration tokenConfiguration) {
-        return AuthenticationResponse.build(username, roles, Collections.emptyMap(), tokenConfiguration);
-    }
 
     /**
      *
@@ -158,14 +104,9 @@
      */
     @NonNull
     static AuthenticationResponse build(@NonNull String username,
-                                @NonNull Collection<String> roles,
-                                @NonNull Map<String, Object> attributes,
-                                @NonNull TokenConfiguration tokenConfiguration) {
-=======
                                         @NonNull Collection<String> roles,
                                         @NonNull Map<String, Object> attributes,
                                         @NonNull TokenConfiguration tokenConfiguration) {
->>>>>>> 78eb5ad4
         return (AuthenticationResponse) () -> Optional.of(Authentication.build(username, roles, attributes, tokenConfiguration));
     }
 }