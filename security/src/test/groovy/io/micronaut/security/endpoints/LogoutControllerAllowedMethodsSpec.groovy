--- conflicted
+++ resolved
@@ -10,22 +10,10 @@
 import io.micronaut.http.client.HttpClient
 import io.micronaut.http.client.exceptions.HttpClientResponseException
 import io.micronaut.runtime.server.EmbeddedServer
-<<<<<<< HEAD
-import io.micronaut.security.authentication.Authentication
-import io.micronaut.security.authentication.AuthenticationProvider
-import io.micronaut.security.authentication.AuthenticationRequest
-import io.micronaut.security.authentication.AuthenticationResponse
-import io.micronaut.security.handlers.LogoutHandler
-import io.micronaut.security.token.config.TokenConfiguration
-import io.reactivex.BackpressureStrategy
-import io.reactivex.Flowable
-import org.reactivestreams.Publisher
-=======
 import io.micronaut.security.MockAuthenticationProvider
 import io.micronaut.security.SuccessAuthenticationScenario
 import io.micronaut.security.handlers.LogoutHandler
 import jakarta.inject.Singleton
->>>>>>> 78eb5ad4
 import spock.lang.Specification
 
 class LogoutControllerAllowedMethodsSpec extends Specification {
@@ -116,20 +104,9 @@
 
     @Requires(property = 'spec.name', value = 'LogoutControllerAllowedMethodsSpec')
     @Singleton
-<<<<<<< HEAD
-    static class CustomAuthenticationProvider implements AuthenticationProvider {
-
-        @Override
-        Publisher<AuthenticationResponse> authenticate(HttpRequest<?> httpRequest, AuthenticationRequest<?, ?> authenticationRequest) {
-            Flowable.create({emitter ->
-                emitter.onNext(AuthenticationResponse.build("user", new TokenConfiguration() {}))
-                emitter.onComplete()
-            }, BackpressureStrategy.ERROR)
-=======
     static class CustomAuthenticationProvider extends MockAuthenticationProvider {
         CustomAuthenticationProvider() {
             super([new SuccessAuthenticationScenario('user')])
->>>>>>> 78eb5ad4
         }
     }
 }