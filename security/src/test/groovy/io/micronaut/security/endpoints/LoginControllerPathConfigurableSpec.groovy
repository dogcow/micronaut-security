--- conflicted
+++ resolved
@@ -21,21 +21,6 @@
 import io.micronaut.http.HttpStatus
 import io.micronaut.http.MutableHttpResponse
 import io.micronaut.http.client.exceptions.HttpClientResponseException
-<<<<<<< HEAD
-import io.micronaut.security.EmbeddedServerSpecification
-import io.micronaut.security.authentication.Authentication
-import io.micronaut.security.authentication.AuthenticationProvider
-import io.micronaut.security.authentication.AuthenticationRequest
-import io.micronaut.security.authentication.AuthenticationResponse
-import io.micronaut.security.authentication.UsernamePasswordCredentials
-import io.micronaut.security.handlers.LoginHandler
-import io.micronaut.security.token.config.TokenConfiguration
-import io.reactivex.BackpressureStrategy
-import io.reactivex.Flowable
-import org.reactivestreams.Publisher
-
-import javax.inject.Singleton
-=======
 import io.micronaut.security.MockAuthenticationProvider
 import io.micronaut.security.SuccessAuthenticationScenario
 import io.micronaut.security.authentication.AuthenticationResponse
@@ -44,7 +29,6 @@
 import io.micronaut.security.handlers.LoginHandler
 import io.micronaut.security.testutils.EmbeddedServerSpecification
 import jakarta.inject.Singleton
->>>>>>> 78eb5ad4
 
 class LoginControllerPathConfigurableSpec extends EmbeddedServerSpecification {
 
@@ -100,21 +84,9 @@
 
     @Requires(property = 'spec.name', value = 'LoginControllerPathConfigurableSpec')
     @Singleton
-<<<<<<< HEAD
-    static class CustomAuthenticationProvider implements AuthenticationProvider {
-
-        @Override
-        Publisher<AuthenticationResponse> authenticate(HttpRequest<?> httpRequest, AuthenticationRequest<?, ?> authenticationRequest) {
-            return Flowable.create({emitter ->
-                emitter.onNext(AuthenticationResponse.build("user", new TokenConfiguration() {}))
-                emitter.onComplete()
-            }, BackpressureStrategy.ERROR)
-
-=======
     static class CustomAuthenticationProvider extends MockAuthenticationProvider {
         CustomAuthenticationProvider() {
             super([new SuccessAuthenticationScenario('user')])
->>>>>>> 78eb5ad4
         }
     }
 }