package io.micronaut.security.denyall

<<<<<<< HEAD
=======

>>>>>>> 78eb5ad4
import io.micronaut.context.annotation.Requires
import io.micronaut.context.env.Environment
import io.micronaut.http.HttpRequest
import io.micronaut.http.HttpStatus
import io.micronaut.http.annotation.Controller
import io.micronaut.http.annotation.Get
import io.micronaut.http.client.exceptions.HttpClientResponseException
<<<<<<< HEAD
import io.micronaut.security.EmbeddedServerSpecification
import io.micronaut.security.annotation.Secured
import io.micronaut.security.authentication.AuthenticationException
import io.micronaut.security.authentication.AuthenticationFailed
import io.micronaut.security.authentication.AuthenticationProvider
import io.micronaut.security.authentication.AuthenticationRequest
import io.micronaut.security.authentication.AuthenticationResponse
import io.micronaut.security.rules.SecurityRule
import io.micronaut.security.token.config.TokenConfiguration
import io.reactivex.BackpressureStrategy
import io.reactivex.Flowable
import org.reactivestreams.Publisher
=======
import io.micronaut.security.MockAuthenticationProvider
import io.micronaut.security.SuccessAuthenticationScenario
import io.micronaut.security.annotation.Secured
import io.micronaut.security.rules.SecurityRule
import io.micronaut.security.testutils.EmbeddedServerSpecification
import jakarta.inject.Singleton
>>>>>>> 78eb5ad4

import javax.annotation.security.DenyAll

class DenyAllSpec extends EmbeddedServerSpecification {

    public static final String controllerPath = '/denyall'

    @Override
    String getSpecName() {
        'DenyAllSpec'
    }

    void "DenyAll collaborators are loaded"() {
        when:
        embeddedServer.applicationContext.getBean(BookController)

        then:
        noExceptionThrown()

        when:
        embeddedServer.applicationContext.getBean(AuthenticationProviderUserPassword)

        then:
        noExceptionThrown()
    }

    def "@DenyAll annotation is equivalent to @Secured('denyAll()')"() {
        when: 'accessing as anonymous an endpoint @Secured("isAnonymous()")'
        client.exchange(HttpRequest.GET("${controllerPath}/index"))

        then:
        noExceptionThrown()

        when: 'accessing as anonymous a @DenyAll endpoint'
        client.exchange(HttpRequest.GET("${controllerPath}/denied"))

        then: '401 is returned'
        def e = thrown(HttpClientResponseException)
        e.response.status == HttpStatus.UNAUTHORIZED

        when: 'when authenticated'
        client.exchange(HttpRequest.GET("${controllerPath}/denied").basicAuth("user", "password"))

        then: 'user is denied with 403'
        e = thrown(HttpClientResponseException)
        e.response.status == HttpStatus.FORBIDDEN
    }

    def "@Secured('denyAll()') endpoints throw 401"() {
        when: 'accessing as anonymous an endpoint @Secured("isAnonymous()")'
        client.exchange(HttpRequest.GET("${controllerPath}/index"))

        then:
        noExceptionThrown()

        when: 'accessing as anonymous a @Secured("denyAll()") endpoint'
        client.exchange(HttpRequest.GET("${controllerPath}/secureddenied"))

        then: '401 is returned'
        def e = thrown(HttpClientResponseException)
        e.response.status == HttpStatus.UNAUTHORIZED
    }

    @Singleton
    @Requires(env = Environment.TEST)
    @Requires(property = 'spec.name', value = "DenyAllSpec")
<<<<<<< HEAD
    static class AuthenticationProviderUserPassword implements AuthenticationProvider {

        @Override
        Publisher<AuthenticationResponse> authenticate(HttpRequest<?> httpRequest, AuthenticationRequest<?, ?> authenticationRequest) {
            Flowable.create({emitter ->
                if ( authenticationRequest.identity == 'user' && authenticationRequest.secret == 'password' ) {
                    emitter.onNext(AuthenticationResponse.build("user",  ["ROLE_USER"], new TokenConfiguration() {}))

                } else {
                    emitter.onError(new AuthenticationException(new AuthenticationFailed()))
                }
                emitter.onComplete()

            }, BackpressureStrategy.ERROR)
=======
    static class AuthenticationProviderUserPassword extends MockAuthenticationProvider {
        AuthenticationProviderUserPassword() {
            super([new SuccessAuthenticationScenario('user', ['ROLE_USER'])])
>>>>>>> 78eb5ad4
        }
    }

    @Requires(env = Environment.TEST)
    @Requires(property = 'spec.name', value = "DenyAllSpec")
    @Controller(DenyAllSpec.controllerPath)
    @Secured(SecurityRule.IS_ANONYMOUS)
    static class BookController {

        @DenyAll
        @Get("/denied")
        String denied() {
            "You will not see this"
        }

        @Get("/index")
        String index() {
            "You will not see this"
        }

        @Secured(SecurityRule.DENY_ALL)
        @Get("/secureddenied")
        String securedDenyAll() {
            "You will not see this"
        }
    }
}<|MERGE_RESOLUTION|>--- conflicted
+++ resolved
@@ -1,9 +1,6 @@
 package io.micronaut.security.denyall
 
-<<<<<<< HEAD
-=======
 
->>>>>>> 78eb5ad4
 import io.micronaut.context.annotation.Requires
 import io.micronaut.context.env.Environment
 import io.micronaut.http.HttpRequest
@@ -11,27 +8,12 @@
 import io.micronaut.http.annotation.Controller
 import io.micronaut.http.annotation.Get
 import io.micronaut.http.client.exceptions.HttpClientResponseException
-<<<<<<< HEAD
-import io.micronaut.security.EmbeddedServerSpecification
-import io.micronaut.security.annotation.Secured
-import io.micronaut.security.authentication.AuthenticationException
-import io.micronaut.security.authentication.AuthenticationFailed
-import io.micronaut.security.authentication.AuthenticationProvider
-import io.micronaut.security.authentication.AuthenticationRequest
-import io.micronaut.security.authentication.AuthenticationResponse
-import io.micronaut.security.rules.SecurityRule
-import io.micronaut.security.token.config.TokenConfiguration
-import io.reactivex.BackpressureStrategy
-import io.reactivex.Flowable
-import org.reactivestreams.Publisher
-=======
 import io.micronaut.security.MockAuthenticationProvider
 import io.micronaut.security.SuccessAuthenticationScenario
 import io.micronaut.security.annotation.Secured
 import io.micronaut.security.rules.SecurityRule
 import io.micronaut.security.testutils.EmbeddedServerSpecification
 import jakarta.inject.Singleton
->>>>>>> 78eb5ad4
 
 import javax.annotation.security.DenyAll
 
@@ -98,26 +80,9 @@
     @Singleton
     @Requires(env = Environment.TEST)
     @Requires(property = 'spec.name', value = "DenyAllSpec")
-<<<<<<< HEAD
-    static class AuthenticationProviderUserPassword implements AuthenticationProvider {
-
-        @Override
-        Publisher<AuthenticationResponse> authenticate(HttpRequest<?> httpRequest, AuthenticationRequest<?, ?> authenticationRequest) {
-            Flowable.create({emitter ->
-                if ( authenticationRequest.identity == 'user' && authenticationRequest.secret == 'password' ) {
-                    emitter.onNext(AuthenticationResponse.build("user",  ["ROLE_USER"], new TokenConfiguration() {}))
-
-                } else {
-                    emitter.onError(new AuthenticationException(new AuthenticationFailed()))
-                }
-                emitter.onComplete()
-
-            }, BackpressureStrategy.ERROR)
-=======
     static class AuthenticationProviderUserPassword extends MockAuthenticationProvider {
         AuthenticationProviderUserPassword() {
             super([new SuccessAuthenticationScenario('user', ['ROLE_USER'])])
->>>>>>> 78eb5ad4
         }
     }
 
