--- conflicted
+++ resolved
@@ -19,15 +19,8 @@
 import io.micronaut.security.authentication.AuthenticationFailureReason
 import io.micronaut.security.authentication.PrincipalArgumentBinder
 import io.micronaut.security.rules.SecurityRule
-<<<<<<< HEAD
-import io.micronaut.security.token.config.TokenConfiguration
-import io.reactivex.BackpressureStrategy
-import io.reactivex.Flowable
-import io.reactivex.Single
-=======
 import io.micronaut.security.testutils.EmbeddedServerSpecification
 import jakarta.inject.Singleton
->>>>>>> 78eb5ad4
 import org.reactivestreams.Publisher
 import reactor.core.publisher.Mono
 
@@ -341,41 +334,6 @@
 
     @Requires(property = 'spec.name', value = 'AuthorizationSpec')
     @Singleton
-<<<<<<< HEAD
-    static class TestingAuthenticationProvider implements AuthenticationProvider {
-
-        @Override
-        Publisher<AuthenticationResponse> authenticate(HttpRequest<?> httpRequest, AuthenticationRequest<?, ?> authenticationRequest) {
-            Flowable.create({ emitter ->
-                String username = authenticationRequest.getIdentity().toString()
-                AuthenticationFailed authenticationFailed = null
-                if (username == "disabled") {
-                    authenticationFailed = new AuthenticationFailed(AuthenticationFailureReason.USER_DISABLED)
-
-                } else if (username == "accountExpired") {
-                    authenticationFailed = new AuthenticationFailed(AuthenticationFailureReason.ACCOUNT_EXPIRED)
-
-                } else if (username == "passwordExpired") {
-                    authenticationFailed = new AuthenticationFailed(AuthenticationFailureReason.PASSWORD_EXPIRED)
-
-                } else if (username == "accountLocked") {
-                    authenticationFailed = new AuthenticationFailed(AuthenticationFailureReason.ACCOUNT_LOCKED)
-
-                } else if (username == "invalidPassword") {
-                    authenticationFailed = new AuthenticationFailed(AuthenticationFailureReason.CREDENTIALS_DO_NOT_MATCH)
-
-                } else if (username == "notFound") {
-
-                }
-
-                if (authenticationFailed) {
-                    emitter.onError(new AuthenticationException(authenticationFailed))
-                } else {
-                    emitter.onNext(AuthenticationResponse.build(username, (username == "admin") ?  ["ROLE_ADMIN"] : ["foo", "bar"], new TokenConfiguration() {}))
-                }
-                emitter.onComplete()
-            }, BackpressureStrategy.ERROR)
-=======
     static class TestingAuthenticationProvider extends MockAuthenticationProvider {
         TestingAuthenticationProvider() {
             super([
@@ -388,7 +346,6 @@
                     new FailedAuthenticationScenario("accountLocked", AuthenticationFailureReason.ACCOUNT_LOCKED),
                     new FailedAuthenticationScenario("invalidPassword", AuthenticationFailureReason.CREDENTIALS_DO_NOT_MATCH),
             ])
->>>>>>> 78eb5ad4
         }
     }
 
