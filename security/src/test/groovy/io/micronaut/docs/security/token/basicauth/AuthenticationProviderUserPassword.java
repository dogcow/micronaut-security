--- conflicted
+++ resolved
@@ -3,14 +3,6 @@
 //tag::clazz[]
 import io.micronaut.context.annotation.Requires;
 import io.micronaut.http.HttpRequest;
-<<<<<<< HEAD
-import io.micronaut.security.authentication.*;
-import io.micronaut.security.token.config.TokenConfiguration;
-import io.reactivex.Maybe;
-import org.reactivestreams.Publisher;
-
-import javax.inject.Singleton;
-=======
 import io.micronaut.security.authentication.AuthenticationException;
 import io.micronaut.security.authentication.AuthenticationFailed;
 import io.micronaut.security.authentication.AuthenticationProvider;
@@ -23,7 +15,6 @@
 import reactor.core.publisher.Mono;
 
 import java.util.ArrayList;
->>>>>>> 78eb5ad4
 //end::clazz[]
 
 @Requires(property = "spec.name", value = "docsbasicauth")
@@ -41,11 +32,7 @@
     public Publisher<AuthenticationResponse> authenticate(HttpRequest<?> httpRequest, AuthenticationRequest<?, ?> authenticationRequest) {
         return Mono.<AuthenticationResponse>create(emitter -> {
             if (authenticationRequest.getIdentity().equals("user") && authenticationRequest.getSecret().equals("password")) {
-<<<<<<< HEAD
-                emitter.onSuccess(AuthenticationResponse.build("user", tokenConfiguration));
-=======
                 emitter.success(AuthenticationResponse.build("user", tokenConfiguration));
->>>>>>> 78eb5ad4
             } else {
                 emitter.error(new AuthenticationException(new AuthenticationFailed()));
             }
