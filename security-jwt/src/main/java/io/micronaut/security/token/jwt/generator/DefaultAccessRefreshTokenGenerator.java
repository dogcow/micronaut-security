/*
 * Copyright 2017-2020 original authors
 *
 * Licensed under the Apache License, Version 2.0 (the "License");
 * you may not use this file except in compliance with the License.
 * You may obtain a copy of the License at
 *
 * https://www.apache.org/licenses/LICENSE-2.0
 *
 * Unless required by applicable law or agreed to in writing, software
 * distributed under the License is distributed on an "AS IS" BASIS,
 * WITHOUT WARRANTIES OR CONDITIONS OF ANY KIND, either express or implied.
 * See the License for the specific language governing permissions and
 * limitations under the License.
 */
package io.micronaut.security.token.jwt.generator;

import io.micronaut.core.annotation.NonNull;
import io.micronaut.core.annotation.Nullable;
import io.micronaut.context.BeanContext;
import io.micronaut.context.event.ApplicationEventPublisher;
import io.micronaut.security.authentication.Authentication;
import io.micronaut.security.token.generator.RefreshTokenGenerator;
import io.micronaut.security.token.generator.TokenGenerator;
import io.micronaut.security.token.event.AccessTokenGeneratedEvent;
import io.micronaut.security.token.event.RefreshTokenGeneratedEvent;
import io.micronaut.security.token.jwt.generator.claims.ClaimsGenerator;
import io.micronaut.security.token.jwt.render.AccessRefreshToken;
import io.micronaut.security.token.jwt.render.TokenRenderer;
import io.micronaut.security.token.refresh.RefreshTokenPersistence;
import io.micronaut.security.token.validator.RefreshTokenValidator;
import org.slf4j.Logger;
import org.slf4j.LoggerFactory;

import jakarta.inject.Singleton;
import java.util.Map;
import java.util.Optional;
import java.util.stream.Collectors;

/**
 * Generates http responses with access and refresh token.
 *
 * @author Sergio del Amo
 * @since 1.0
 */
@Singleton
public class DefaultAccessRefreshTokenGenerator implements AccessRefreshTokenGenerator {

    private static final Logger LOG = LoggerFactory.getLogger(AccessRefreshTokenGenerator.class);

    protected final BeanContext beanContext;
    protected final RefreshTokenGenerator refreshTokenGenerator;
    protected final ClaimsGenerator claimsGenerator;
    protected final AccessTokenConfiguration accessTokenConfiguration;
    protected final TokenRenderer tokenRenderer;
    protected final TokenGenerator tokenGenerator;
    protected final ApplicationEventPublisher eventPublisher;

    /**
     *
     * @param accessTokenConfiguration The access token generator config
     * @param tokenRenderer The token renderer
     * @param tokenGenerator The token generator
     * @param beanContext Bean Context
     * @param refreshTokenGenerator The refresh token generator
     * @param claimsGenerator Claims generator
     * @param eventPublisher The Application event publisher
     */
    public DefaultAccessRefreshTokenGenerator(AccessTokenConfiguration accessTokenConfiguration,
                                       TokenRenderer tokenRenderer,
                                       TokenGenerator tokenGenerator,
                                       BeanContext beanContext,
                                       @Nullable RefreshTokenGenerator refreshTokenGenerator,
                                       ClaimsGenerator claimsGenerator,
                                       ApplicationEventPublisher eventPublisher) {
        this.accessTokenConfiguration = accessTokenConfiguration;
        this.tokenRenderer = tokenRenderer;
        this.tokenGenerator = tokenGenerator;
        this.beanContext = beanContext;
        this.refreshTokenGenerator = refreshTokenGenerator;
        this.claimsGenerator = claimsGenerator;
        this.eventPublisher = eventPublisher;
    }

    /**
     * Generate an {@link AccessRefreshToken} response for the given
     * user details.
     *
     * @param authentication Authenticated user's representation.
     * @return The http response
     */
    @NonNull
    @Override
    public Optional<AccessRefreshToken> generate(@NonNull Authentication authentication) {
        return generate(generateRefreshToken(authentication).orElse(null), authentication);
    }

    /**
     * Generates a refresh token and emits a {@link RefreshTokenGeneratedEvent}.
     * @param authentication Authenticated user's representation.
     * @return {@literal Optional#empty()} if refresh token was not generated or the refresh token wrapped in an Optional.
     */
    @NonNull
    public Optional<String> generateRefreshToken(@NonNull Authentication authentication) {
        Optional<String> refreshToken = Optional.empty();
        if (beanContext.containsBean(RefreshTokenValidator.class)) {
            if (beanContext.containsBean(RefreshTokenPersistence.class)) {
                if (refreshTokenGenerator != null) {
                    String key = refreshTokenGenerator.createKey(authentication);
                    refreshToken = refreshTokenGenerator.generate(authentication, key);
                    refreshToken.ifPresent(t -> eventPublisher.publishEvent(new RefreshTokenGeneratedEvent(authentication, key)));
                } else {
                    if (LOG.isDebugEnabled()) {
                        LOG.debug("Skipped refresh token generation because no {} implementation is present", RefreshTokenGenerator.class.getName());
                    }
                }
            } else {
                if (LOG.isDebugEnabled()) {
                    LOG.debug("Skipped refresh token generation because no {} implementation is present", RefreshTokenPersistence.class.getName());
                }
            }
        } else {
            if (LOG.isDebugEnabled()) {
                LOG.debug("Skipped refresh token generation because no {} implementation is present", RefreshTokenValidator.class.getName());
            }
        }

        return refreshToken;
    }

    /**
     * Generate an {@link AccessRefreshToken} response for the given
     * refresh token and claims.
     *
     * @param refreshToken The refresh token
     * @param oldClaims The claims to generate the access token
     * @return The http response
     */
    @NonNull
    public Optional<AccessRefreshToken> generate(@Nullable String refreshToken, @NonNull Map<String, ?> oldClaims) {
        Map<String, Object> claims = claimsGenerator.generateClaimsSet(oldClaims, accessTokenExpiration(oldClaims));

        Optional<String> optionalAccessToken = tokenGenerator.generateToken(claims);
        if (!optionalAccessToken.isPresent()) {
            if (LOG.isDebugEnabled()) {
                LOG.debug("tokenGenerator failed to generate access token claims: {}", claims.entrySet()
                        .stream()
                        .map((entry) -> entry.getKey() + "=>" + entry.getValue().toString())
                        .collect(Collectors.joining(", ")));
            }
            return Optional.empty();
        }
        String accessToken = optionalAccessToken.get();
        eventPublisher.publishEvent(new AccessTokenGeneratedEvent(accessToken));
        return Optional.of(tokenRenderer.render(accessTokenExpiration(oldClaims), accessToken, refreshToken));
    }

    /**
     * Generate a new access refresh token.
     *
     * @param refreshToken The refresh token
     * @param authentication The user details to create a new access token
     * @return The optional access refresh token
     */
    @NonNull
    @Override
<<<<<<< HEAD
    public Optional<AccessRefreshToken> generate(@NonNull String refreshToken, @NonNull Authentication authentication) {
=======
    public Optional<AccessRefreshToken> generate(@Nullable String refreshToken, @NonNull Authentication authentication) {
>>>>>>> 78eb5ad4
        Optional<String> optionalAccessToken = tokenGenerator.generateToken(authentication, accessTokenExpiration(authentication));
        if (!optionalAccessToken.isPresent()) {
            if (LOG.isDebugEnabled()) {
                LOG.debug("Failed to generate access token for user {}", authentication.getName());
            }
            return Optional.empty();
        }

        String accessToken = optionalAccessToken.get();
        eventPublisher.publishEvent(new AccessTokenGeneratedEvent(accessToken));
        return Optional.of(tokenRenderer.render(authentication, accessTokenExpiration(authentication), accessToken, refreshToken));
    }

    /**
     *
     * @param authentication User details for which the access token is being generated
     * @return expiration of the new access token
     */
    @NonNull
    public Integer accessTokenExpiration(@NonNull Authentication authentication) {
        return accessTokenConfiguration.getExpiration();
    }

    /**
     *
     * @param oldClaims The old claims used to build the new token
     * @return expiration of the new access token
     */
    @NonNull
    public Integer accessTokenExpiration(@NonNull Map<String, ?> oldClaims) {
        return accessTokenConfiguration.getExpiration();
    }
}<|MERGE_RESOLUTION|>--- conflicted
+++ resolved
@@ -164,11 +164,7 @@
      */
     @NonNull
     @Override
-<<<<<<< HEAD
-    public Optional<AccessRefreshToken> generate(@NonNull String refreshToken, @NonNull Authentication authentication) {
-=======
     public Optional<AccessRefreshToken> generate(@Nullable String refreshToken, @NonNull Authentication authentication) {
->>>>>>> 78eb5ad4
         Optional<String> optionalAccessToken = tokenGenerator.generateToken(authentication, accessTokenExpiration(authentication));
         if (!optionalAccessToken.isPresent()) {
             if (LOG.isDebugEnabled()) {
