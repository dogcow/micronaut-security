--- conflicted
+++ resolved
@@ -22,12 +22,8 @@
 import io.micronaut.http.HttpStatus;
 import io.micronaut.http.MutableHttpResponse;
 import io.micronaut.http.cookie.Cookie;
+import io.micronaut.security.authentication.AuthenticationResponse;
 import io.micronaut.security.authentication.Authentication;
-import io.micronaut.security.authentication.AuthenticationResponse;
-<<<<<<< HEAD
-=======
-import io.micronaut.security.authentication.Authentication;
->>>>>>> 78eb5ad4
 import io.micronaut.security.config.RedirectConfiguration;
 import io.micronaut.security.config.RefreshRedirectConfiguration;
 import io.micronaut.security.errors.PriorToLoginPersistence;
@@ -76,22 +72,6 @@
      * @param request The current request
      * @return A list of cookies
      */
-<<<<<<< HEAD
-    @Deprecated
-    public CookieLoginHandler(JwtCookieConfiguration jwtCookieConfiguration,
-                              String loginSuccess,
-                              String loginFailure) {
-        this.loginFailure = loginFailure;
-        this.loginSuccess = loginSuccess;
-        this.refresh = "/";
-        this.jwtCookieConfiguration = jwtCookieConfiguration;
-        this.priorToLoginPersistence = null;
-    }
-
-    protected abstract List<Cookie> getCookies(Authentication authentication, HttpRequest<?> request);
-
-    protected abstract List<Cookie> getCookies(Authentication authentication, String refreshToken, HttpRequest<?> request);
-=======
     public abstract List<Cookie> getCookies(Authentication authentication, HttpRequest<?> request);
 
     /**
@@ -104,7 +84,6 @@
      * @return A list of cookies
      */
     public abstract List<Cookie> getCookies(Authentication authentication, String refreshToken, HttpRequest<?> request);
->>>>>>> 78eb5ad4
 
     @Override
     public MutableHttpResponse<?> loginSuccess(Authentication authentication, HttpRequest<?> request) {
