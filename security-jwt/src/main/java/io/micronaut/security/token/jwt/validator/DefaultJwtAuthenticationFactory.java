/*
 * Copyright 2017-2020 original authors
 *
 * Licensed under the Apache License, Version 2.0 (the "License");
 * you may not use this file except in compliance with the License.
 * You may obtain a copy of the License at
 *
 * https://www.apache.org/licenses/LICENSE-2.0
 *
 * Unless required by applicable law or agreed to in writing, software
 * distributed under the License is distributed on an "AS IS" BASIS,
 * WITHOUT WARRANTIES OR CONDITIONS OF ANY KIND, either express or implied.
 * See the License for the specific language governing permissions and
 * limitations under the License.
 */
package io.micronaut.security.token.jwt.validator;

import com.nimbusds.jwt.JWT;
import com.nimbusds.jwt.JWTClaimsSet;
import io.micronaut.security.authentication.Authentication;
import io.micronaut.security.token.config.TokenConfiguration;
import org.slf4j.Logger;
import org.slf4j.LoggerFactory;

import jakarta.inject.Singleton;
import java.text.ParseException;
import java.util.Map;
import java.util.Optional;

/**
 * Extracts the JWT claims and builds an {@link Authentication} object.
 *
 * @author Sergio del Amo
 * @since 1.1.0
 */
@Singleton
public class DefaultJwtAuthenticationFactory implements JwtAuthenticationFactory {

    private static final Logger LOG = LoggerFactory.getLogger(DefaultJwtAuthenticationFactory.class);
    private final TokenConfiguration tokenConfiguration;

    public DefaultJwtAuthenticationFactory(TokenConfiguration tokenConfiguration) {
        this.tokenConfiguration = tokenConfiguration;
    }

    private final TokenConfiguration tokenConfiguration;

    public DefaultJwtAuthenticationFactory(TokenConfiguration tokenConfiguration) {
        this.tokenConfiguration = tokenConfiguration;
    }

    @Override
    public Optional<Authentication> createAuthentication(JWT token) {
        try {
            final JWTClaimsSet claimSet = token.getJWTClaimsSet();
            if (claimSet == null) {
                return Optional.empty();
            }
<<<<<<< HEAD

            return usernameForClaims(claimSet).map(username -> Authentication.build(username, claimSet.getClaims(), tokenConfiguration));

=======
            return usernameForClaims(claimSet).map(username -> new Authentication() {
                @Override
                public Map<String, Object> getAttributes() {
                    return claimSet.getClaims();
                }

                @Override
                public String getName() {
                    return username;
                }
            });
>>>>>>> 78eb5ad4
        } catch (ParseException e) {
            if (LOG.isErrorEnabled()) {
                LOG.error("ParseException creating authentication", e);
            }
        }
        return Optional.empty();
    }

    /**
     *
     * @param claimSet JWT Claims
<<<<<<< HEAD
     * @return the username defined by {@link TokenConfiguration#getNameKey()} or the sub claim.
=======
     * @return the username defined by {@link TokenConfiguration#getNameKey()} ()} or the sub claim.
>>>>>>> 78eb5ad4
     * @throws ParseException might be thrown parsing claims
     */
    protected Optional<String> usernameForClaims(JWTClaimsSet claimSet) throws ParseException {
        String username = claimSet.getStringClaim(tokenConfiguration.getNameKey());
        if (username == null) {
            return Optional.ofNullable(claimSet.getSubject());
        }
        return Optional.of(username);
    }
}<|MERGE_RESOLUTION|>--- conflicted
+++ resolved
@@ -28,7 +28,7 @@
 import java.util.Optional;
 
 /**
- * Extracts the JWT claims and builds an {@link Authentication} object.
+ * Extracts the JWT claims and uses the {@link AuthenticationJWTClaimsSetAdapter} to construction an {@link Authentication} object.
  *
  * @author Sergio del Amo
  * @since 1.1.0
@@ -37,11 +37,6 @@
 public class DefaultJwtAuthenticationFactory implements JwtAuthenticationFactory {
 
     private static final Logger LOG = LoggerFactory.getLogger(DefaultJwtAuthenticationFactory.class);
-    private final TokenConfiguration tokenConfiguration;
-
-    public DefaultJwtAuthenticationFactory(TokenConfiguration tokenConfiguration) {
-        this.tokenConfiguration = tokenConfiguration;
-    }
 
     private final TokenConfiguration tokenConfiguration;
 
@@ -56,11 +51,6 @@
             if (claimSet == null) {
                 return Optional.empty();
             }
-<<<<<<< HEAD
-
-            return usernameForClaims(claimSet).map(username -> Authentication.build(username, claimSet.getClaims(), tokenConfiguration));
-
-=======
             return usernameForClaims(claimSet).map(username -> new Authentication() {
                 @Override
                 public Map<String, Object> getAttributes() {
@@ -72,7 +62,6 @@
                     return username;
                 }
             });
->>>>>>> 78eb5ad4
         } catch (ParseException e) {
             if (LOG.isErrorEnabled()) {
                 LOG.error("ParseException creating authentication", e);
@@ -84,11 +73,7 @@
     /**
      *
      * @param claimSet JWT Claims
-<<<<<<< HEAD
-     * @return the username defined by {@link TokenConfiguration#getNameKey()} or the sub claim.
-=======
      * @return the username defined by {@link TokenConfiguration#getNameKey()} ()} or the sub claim.
->>>>>>> 78eb5ad4
      * @throws ParseException might be thrown parsing claims
      */
     protected Optional<String> usernameForClaims(JWTClaimsSet claimSet) throws ParseException {
