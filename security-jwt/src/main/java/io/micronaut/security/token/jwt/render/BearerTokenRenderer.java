/*
 * Copyright 2017-2020 original authors
 *
 * Licensed under the Apache License, Version 2.0 (the "License");
 * you may not use this file except in compliance with the License.
 * You may obtain a copy of the License at
 *
 * https://www.apache.org/licenses/LICENSE-2.0
 *
 * Unless required by applicable law or agreed to in writing, software
 * distributed under the License is distributed on an "AS IS" BASIS,
 * WITHOUT WARRANTIES OR CONDITIONS OF ANY KIND, either express or implied.
 * See the License for the specific language governing permissions and
 * limitations under the License.
 */
package io.micronaut.security.token.jwt.render;

import io.micronaut.http.HttpHeaderValues;
import io.micronaut.security.authentication.Authentication;
<<<<<<< HEAD
import edu.umd.cs.findbugs.annotations.Nullable;
import io.micronaut.security.token.RolesFinder;

import javax.inject.Singleton;
=======

import io.micronaut.core.annotation.Nullable;
import io.micronaut.security.token.RolesFinder;
import jakarta.inject.Singleton;
>>>>>>> 78eb5ad4

/**
 *
 * @author Sergio del Amo
 * @since 1.0
 */

@Singleton
public class BearerTokenRenderer implements TokenRenderer {
    private final RolesFinder rolesFinder;

    private static final String BEARER_TOKEN_TYPE = HttpHeaderValues.AUTHORIZATION_PREFIX_BEARER;

    private final RolesFinder rolesFinder;

    /**
     * @param rolesFinder Roles Finder
     */
    public BearerTokenRenderer(RolesFinder rolesFinder) {
        this.rolesFinder = rolesFinder;
    }

    /**
     * @param rolesFinder Roles Finder
     */
    public BearerTokenRenderer(RolesFinder rolesFinder) {
        this.rolesFinder = rolesFinder;
    }

    @Override
    public AccessRefreshToken render(Integer expiresIn, String accessToken, @Nullable String refreshToken) {
        return new AccessRefreshToken(accessToken, refreshToken, BEARER_TOKEN_TYPE, expiresIn);
    }

    @Override
    public AccessRefreshToken render(Authentication authentication, Integer expiresIn, String accessToken, @Nullable String refreshToken) {
        return new BearerAccessRefreshToken(authentication.getName(), rolesFinder.resolveRoles(authentication), expiresIn, accessToken, refreshToken, BEARER_TOKEN_TYPE);
    }
}<|MERGE_RESOLUTION|>--- conflicted
+++ resolved
@@ -17,17 +17,10 @@
 
 import io.micronaut.http.HttpHeaderValues;
 import io.micronaut.security.authentication.Authentication;
-<<<<<<< HEAD
-import edu.umd.cs.findbugs.annotations.Nullable;
-import io.micronaut.security.token.RolesFinder;
-
-import javax.inject.Singleton;
-=======
 
 import io.micronaut.core.annotation.Nullable;
 import io.micronaut.security.token.RolesFinder;
 import jakarta.inject.Singleton;
->>>>>>> 78eb5ad4
 
 /**
  *
@@ -37,18 +30,10 @@
 
 @Singleton
 public class BearerTokenRenderer implements TokenRenderer {
-    private final RolesFinder rolesFinder;
 
     private static final String BEARER_TOKEN_TYPE = HttpHeaderValues.AUTHORIZATION_PREFIX_BEARER;
 
     private final RolesFinder rolesFinder;
-
-    /**
-     * @param rolesFinder Roles Finder
-     */
-    public BearerTokenRenderer(RolesFinder rolesFinder) {
-        this.rolesFinder = rolesFinder;
-    }
 
     /**
      * @param rolesFinder Roles Finder
