/*
 * Copyright 2017-2020 original authors
 *
 * Licensed under the Apache License, Version 2.0 (the "License");
 * you may not use this file except in compliance with the License.
 * You may obtain a copy of the License at
 *
 * https://www.apache.org/licenses/LICENSE-2.0
 *
 * Unless required by applicable law or agreed to in writing, software
 * distributed under the License is distributed on an "AS IS" BASIS,
 * WITHOUT WARRANTIES OR CONDITIONS OF ANY KIND, either express or implied.
 * See the License for the specific language governing permissions and
 * limitations under the License.
 */
package io.micronaut.security.token.jwt.cookie;

import io.micronaut.core.annotation.Nullable;
import io.micronaut.context.annotation.Requires;
import io.micronaut.core.util.StringUtils;
import io.micronaut.http.HttpRequest;
import io.micronaut.http.cookie.Cookie;
import io.micronaut.security.authentication.Authentication;
import io.micronaut.security.config.RedirectConfiguration;
import io.micronaut.security.config.SecurityConfigurationProperties;
import io.micronaut.security.errors.OauthErrorResponseException;
import io.micronaut.security.errors.ObtainingAuthorizationErrorCode;
import io.micronaut.security.errors.PriorToLoginPersistence;
import io.micronaut.security.token.jwt.generator.AccessRefreshTokenGenerator;
import io.micronaut.security.token.jwt.generator.AccessTokenConfiguration;
import io.micronaut.security.token.jwt.render.AccessRefreshToken;
import jakarta.inject.Singleton;
import java.time.Duration;
import java.time.temporal.TemporalAmount;
import java.util.ArrayList;
import java.util.List;

/**
 *
 * @author Sergio del Amo
 * @since 1.0
 */
@Requires(property = SecurityConfigurationProperties.PREFIX + ".authentication", value = "cookie")
@Singleton
public class JwtCookieLoginHandler extends CookieLoginHandler {

    protected final AccessRefreshTokenGenerator accessRefreshTokenGenerator;
    protected final RefreshTokenCookieConfiguration refreshTokenCookieConfiguration;
    protected final AccessTokenConfiguration accessTokenConfiguration;

    /**
     * @param redirectConfiguration Redirect configuration
     * @param accessTokenCookieConfiguration JWT Access Token Cookie Configuration
     * @param refreshTokenCookieConfiguration Refresh Token Cookie Configuration
     * @param accessTokenConfiguration JWT Generator Configuration
     * @param accessRefreshTokenGenerator Access Refresh Token Generator
     * @param priorToLoginPersistence Prior To Login Persistence Mechanism
     */
    public JwtCookieLoginHandler(RedirectConfiguration redirectConfiguration,
                                 AccessTokenCookieConfiguration accessTokenCookieConfiguration,
                                 RefreshTokenCookieConfiguration refreshTokenCookieConfiguration,
                                 AccessTokenConfiguration accessTokenConfiguration,
                                 AccessRefreshTokenGenerator accessRefreshTokenGenerator,
                                 @Nullable PriorToLoginPersistence priorToLoginPersistence) {
        super(accessTokenCookieConfiguration, redirectConfiguration, priorToLoginPersistence);
        this.refreshTokenCookieConfiguration = refreshTokenCookieConfiguration;
        this.accessTokenConfiguration = accessTokenConfiguration;
        this.accessRefreshTokenGenerator = accessRefreshTokenGenerator;
    }

    @Override
<<<<<<< HEAD
    protected List<Cookie> getCookies(Authentication authentication, HttpRequest<?> request) {
=======
    public List<Cookie> getCookies(Authentication authentication, HttpRequest<?> request) {
>>>>>>> 78eb5ad4
        AccessRefreshToken accessRefreshToken = accessRefreshTokenGenerator.generate(authentication)
                .orElseThrow(() -> new OauthErrorResponseException(ObtainingAuthorizationErrorCode.SERVER_ERROR, "Cannot obtain an access token", null));

        return getCookies(accessRefreshToken, request);
    }

    @Override
<<<<<<< HEAD
    protected List<Cookie> getCookies(Authentication authentication, String refreshToken, HttpRequest<?> request) {
=======
    public List<Cookie> getCookies(Authentication authentication, String refreshToken, HttpRequest<?> request) {
>>>>>>> 78eb5ad4
        AccessRefreshToken accessRefreshToken = accessRefreshTokenGenerator.generate(refreshToken, authentication)
                .orElseThrow(() -> new OauthErrorResponseException(ObtainingAuthorizationErrorCode.SERVER_ERROR, "Cannot obtain an access token", null));

        return getCookies(accessRefreshToken, request);
    }

    /**
     * Return the cookies for the given parameters.
     *
     * @param accessRefreshToken The access refresh token
     * @param request The current request
     * @return A list of cookies
     */
    protected List<Cookie> getCookies(AccessRefreshToken accessRefreshToken, HttpRequest<?> request) {
        List<Cookie> cookies = new ArrayList<>(2);
        Cookie jwtCookie = Cookie.of(accessTokenCookieConfiguration.getCookieName(), accessRefreshToken.getAccessToken());
        jwtCookie.configure(accessTokenCookieConfiguration, request.isSecure());
        TemporalAmount maxAge = accessTokenCookieConfiguration.getCookieMaxAge().orElseGet(() -> Duration.ofSeconds(accessTokenConfiguration.getExpiration()));
        jwtCookie.maxAge(maxAge);

        cookies.add(jwtCookie);

        String refreshToken = accessRefreshToken.getRefreshToken();
        if (StringUtils.isNotEmpty(refreshToken)) {
            Cookie refreshCookie = Cookie.of(refreshTokenCookieConfiguration.getCookieName(), refreshToken);
            refreshCookie.configure(refreshTokenCookieConfiguration, request.isSecure());
            refreshCookie.maxAge(refreshTokenCookieConfiguration.getCookieMaxAge().orElseGet(() -> Duration.ofDays(30)));
            cookies.add(refreshCookie);
        }

        return cookies;
    }
}<|MERGE_RESOLUTION|>--- conflicted
+++ resolved
@@ -69,11 +69,7 @@
     }
 
     @Override
-<<<<<<< HEAD
-    protected List<Cookie> getCookies(Authentication authentication, HttpRequest<?> request) {
-=======
     public List<Cookie> getCookies(Authentication authentication, HttpRequest<?> request) {
->>>>>>> 78eb5ad4
         AccessRefreshToken accessRefreshToken = accessRefreshTokenGenerator.generate(authentication)
                 .orElseThrow(() -> new OauthErrorResponseException(ObtainingAuthorizationErrorCode.SERVER_ERROR, "Cannot obtain an access token", null));
 
@@ -81,11 +77,7 @@
     }
 
     @Override
-<<<<<<< HEAD
-    protected List<Cookie> getCookies(Authentication authentication, String refreshToken, HttpRequest<?> request) {
-=======
     public List<Cookie> getCookies(Authentication authentication, String refreshToken, HttpRequest<?> request) {
->>>>>>> 78eb5ad4
         AccessRefreshToken accessRefreshToken = accessRefreshTokenGenerator.generate(refreshToken, authentication)
                 .orElseThrow(() -> new OauthErrorResponseException(ObtainingAuthorizationErrorCode.SERVER_ERROR, "Cannot obtain an access token", null));
 
