/*
 * Copyright 2017-2020 original authors
 *
 * Licensed under the Apache License, Version 2.0 (the "License");
 * you may not use this file except in compliance with the License.
 * You may obtain a copy of the License at
 *
 * https://www.apache.org/licenses/LICENSE-2.0
 *
 * Unless required by applicable law or agreed to in writing, software
 * distributed under the License is distributed on an "AS IS" BASIS,
 * WITHOUT WARRANTIES OR CONDITIONS OF ANY KIND, either express or implied.
 * See the License for the specific language governing permissions and
 * limitations under the License.
 */
package io.micronaut.security.token.jwt.generator.claims;

import com.nimbusds.jwt.JWTClaimsSet;
import io.micronaut.context.env.Environment;
import io.micronaut.runtime.ApplicationConfiguration;
import io.micronaut.security.authentication.Authentication;
import io.micronaut.security.token.config.TokenConfiguration;
import org.slf4j.Logger;
import org.slf4j.LoggerFactory;
import io.micronaut.core.annotation.Nullable;
import jakarta.inject.Singleton;
import java.time.Instant;
import java.time.temporal.ChronoUnit;
import java.util.Arrays;
import java.util.Date;
import java.util.List;
import java.util.Map;
import java.util.stream.Collectors;

/**
 * @author Sergio del Amo
 * @since 1.0
 */
@Singleton
public class JWTClaimsSetGenerator implements ClaimsGenerator {

    private static final Logger LOG = LoggerFactory.getLogger(JWTClaimsSetGenerator.class);

    private final JwtIdGenerator jwtIdGenerator;
    private final ClaimsAudienceProvider claimsAudienceProvider;
    private final String appName;

    /**
     * @param jwtIdGenerator           Generator which creates unique JWT ID
     * @param claimsAudienceProvider   Provider which identifies the recipients that the JWT is intended for.
     * @param applicationConfiguration The application configuration
     */
<<<<<<< HEAD
    @Inject
    public JWTClaimsSetGenerator(@Nullable JwtIdGenerator jwtIdGenerator,
=======
    public JWTClaimsSetGenerator(TokenConfiguration tokenConfiguration,
                                 @Nullable JwtIdGenerator jwtIdGenerator,
>>>>>>> 78eb5ad4
                                 @Nullable ClaimsAudienceProvider claimsAudienceProvider,
                                 @Nullable ApplicationConfiguration applicationConfiguration) {
        this.jwtIdGenerator = jwtIdGenerator;
        this.claimsAudienceProvider = claimsAudienceProvider;
        this.appName = applicationConfiguration != null ? applicationConfiguration.getName().orElse(Environment.MICRONAUT) : Environment.MICRONAUT;
    }

    /**
<<<<<<< HEAD
     * @param tokenConfiguration     Token Configuration
     * @param jwtIdGenerator         Generator which creates unique JWT ID
     * @param claimsAudienceProvider Provider which identifies the recipients that the JWT is intented for.
     * @deprecated Use {@link JWTClaimsSetGenerator#JWTClaimsSetGenerator(JwtIdGenerator, ClaimsAudienceProvider, ApplicationConfiguration)} instead.
     */
    @Deprecated
    public JWTClaimsSetGenerator(TokenConfiguration tokenConfiguration,
                                 @Nullable JwtIdGenerator jwtIdGenerator,
                                 @Nullable ClaimsAudienceProvider claimsAudienceProvider) {
        this(jwtIdGenerator, claimsAudienceProvider, null);
    }

    /**
=======
>>>>>>> 78eb5ad4
     * @param authentication Authenticated user's representation.
     * @param expiration  expiration time in seconds
     * @return The authentication claims
     */
    @Override
    public Map<String, Object> generateClaims(Authentication authentication, @Nullable Integer expiration) {
        JWTClaimsSet.Builder builder = new JWTClaimsSet.Builder();
        populateIat(builder);
        populateExp(builder, expiration);
        populateJti(builder);
        populateIss(builder);
        populateAud(builder);
        populateNbf(builder);
        populateWithAuthentication(builder, authentication);
        if (LOG.isDebugEnabled()) {
            LOG.debug("Generated claim set: {}", builder.build().toJSONObject().toString());
        }
        return builder.build().getClaims();
    }

    /**
     * Populates iss claim.
     *
     * @param builder The Claims Builder
     * @see <a href="https://tools.ietf.org/html/rfc7519#section-4.1.1">iss (Issuer) Claim</a>
     */
    protected void populateIss(JWTClaimsSet.Builder builder) {
        if (appName != null) {
            builder.issuer(appName); // iss
        }
    }

    /**
     * Populates sub claim.
     *
     * @param builder     The Claims Builder
     * @param authentication Authenticated user's representation.
     * @see <a href="https://tools.ietf.org/html/rfc7519#section-4.1.2">sub (Subject) Claim</a>
     */
    protected void populateSub(JWTClaimsSet.Builder builder, Authentication authentication) {
        builder.subject(authentication.getName()); // sub
    }

    /**
     * Populates aud claim.
     *
     * @param builder The Claims Builder
     * @see <a href="https://tools.ietf.org/html/rfc7519#section-4.1.3">aud (Audience) Claim</a>
     */
    protected void populateAud(JWTClaimsSet.Builder builder) {
        if (claimsAudienceProvider != null) {
            builder.audience(claimsAudienceProvider.audience()); // aud
        }
    }

    /**
     * Populates exp claim.
     *
     * @param builder    The Claims Builder
     * @param expiration expiration time in seconds
     * @see <a href="https://tools.ietf.org/html/rfc7519#section-4.1.4">exp (ExpirationTime) Claim</a>
     */
    protected void populateExp(JWTClaimsSet.Builder builder, @Nullable Integer expiration) {
        if (expiration != null) {
            LOG.debug("Setting expiration to {}", expiration.toString());
            builder.expirationTime(Date.from(Instant.now().plus(expiration, ChronoUnit.SECONDS))); // exp
        }
    }

    /**
     * Populates nbf claim.
     *
     * @param builder The Claims Builder
     * @see <a href="https://tools.ietf.org/html/rfc7519#section-4.1.5">nbf (Not Before) Claim</a>
     */
    protected void populateNbf(JWTClaimsSet.Builder builder) {
        builder.notBeforeTime(new Date()); // nbf
    }

    /**
     * Populates iat claim.
     *
     * @param builder The Claims Builder
     * @see <a href="https://tools.ietf.org/html/rfc7519#section-4.1.6">iat (Issued At) Claim</a>
     */
    protected void populateIat(JWTClaimsSet.Builder builder) {
        builder.issueTime(new Date()); // iat
    }

    /**
     * Populates jti claim.
     *
     * @param builder The Claims Builder
     * @see <a href="https://tools.ietf.org/html/rfc7519#section-4.1.7">jti (JWT ID) Claim</a>
     */
    protected void populateJti(JWTClaimsSet.Builder builder) {
        if (jwtIdGenerator != null) {
            builder.jwtID(jwtIdGenerator.generateJtiClaim()); // jti
        }
    }

    /**
     * Populates Claims with Authentication object.
     *
     * @param builder     the Claims Builder
     * @param authentication Authenticated user's representation.
     */
    protected void populateWithAuthentication(JWTClaimsSet.Builder builder, Authentication authentication) {
        authentication.getAttributes().forEach(builder::claim);
    }

    /**
     * @param oldClaims  The old claims to use as a base in the new token generation.
     * @param expiration expiration time in seconds
     * @return Instance of {@link JWTClaimsSet}
     */
    @Override
    public Map<String, Object> generateClaimsSet(Map<String, ?> oldClaims, Integer expiration) {
        JWTClaimsSet.Builder builder = new JWTClaimsSet.Builder();
        List<String> excludedClaims = Arrays.asList(JwtClaims.EXPIRATION_TIME, JwtClaims.ISSUED_AT, JwtClaims.NOT_BEFORE);
        for (String k : oldClaims.keySet()
                .stream()
                .filter(p -> !excludedClaims.contains(p))
                .collect(Collectors.toList())) {
            builder.claim(k, oldClaims.get(k));
        }
        populateExp(builder, expiration);
        populateIat(builder);
        populateNbf(builder);
        return builder.build().getClaims();
    }
}<|MERGE_RESOLUTION|>--- conflicted
+++ resolved
@@ -41,46 +41,28 @@
 
     private static final Logger LOG = LoggerFactory.getLogger(JWTClaimsSetGenerator.class);
 
+    private final TokenConfiguration tokenConfiguration;
     private final JwtIdGenerator jwtIdGenerator;
     private final ClaimsAudienceProvider claimsAudienceProvider;
     private final String appName;
 
     /**
+     * @param tokenConfiguration       Token Configuration
      * @param jwtIdGenerator           Generator which creates unique JWT ID
      * @param claimsAudienceProvider   Provider which identifies the recipients that the JWT is intended for.
      * @param applicationConfiguration The application configuration
      */
-<<<<<<< HEAD
-    @Inject
-    public JWTClaimsSetGenerator(@Nullable JwtIdGenerator jwtIdGenerator,
-=======
     public JWTClaimsSetGenerator(TokenConfiguration tokenConfiguration,
                                  @Nullable JwtIdGenerator jwtIdGenerator,
->>>>>>> 78eb5ad4
                                  @Nullable ClaimsAudienceProvider claimsAudienceProvider,
                                  @Nullable ApplicationConfiguration applicationConfiguration) {
+        this.tokenConfiguration = tokenConfiguration;
         this.jwtIdGenerator = jwtIdGenerator;
         this.claimsAudienceProvider = claimsAudienceProvider;
         this.appName = applicationConfiguration != null ? applicationConfiguration.getName().orElse(Environment.MICRONAUT) : Environment.MICRONAUT;
     }
 
     /**
-<<<<<<< HEAD
-     * @param tokenConfiguration     Token Configuration
-     * @param jwtIdGenerator         Generator which creates unique JWT ID
-     * @param claimsAudienceProvider Provider which identifies the recipients that the JWT is intented for.
-     * @deprecated Use {@link JWTClaimsSetGenerator#JWTClaimsSetGenerator(JwtIdGenerator, ClaimsAudienceProvider, ApplicationConfiguration)} instead.
-     */
-    @Deprecated
-    public JWTClaimsSetGenerator(TokenConfiguration tokenConfiguration,
-                                 @Nullable JwtIdGenerator jwtIdGenerator,
-                                 @Nullable ClaimsAudienceProvider claimsAudienceProvider) {
-        this(jwtIdGenerator, claimsAudienceProvider, null);
-    }
-
-    /**
-=======
->>>>>>> 78eb5ad4
      * @param authentication Authenticated user's representation.
      * @param expiration  expiration time in seconds
      * @return The authentication claims
