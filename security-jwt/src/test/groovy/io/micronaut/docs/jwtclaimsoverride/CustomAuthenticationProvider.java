
package io.micronaut.docs.jwtclaimsoverride;

import edu.umd.cs.findbugs.annotations.NonNull;
import io.micronaut.context.annotation.Requires;
import io.micronaut.http.HttpRequest;
import io.micronaut.security.authentication.Authentication;
import io.micronaut.security.authentication.AuthenticationProvider;
import io.micronaut.security.authentication.AuthenticationRequest;
import io.micronaut.security.authentication.AuthenticationResponse;
<<<<<<< HEAD
import io.micronaut.security.token.config.TokenConfiguration;
import io.reactivex.BackpressureStrategy;
import io.reactivex.Flowable;
=======
import io.micronaut.security.authentication.Authentication;
import io.micronaut.security.token.config.TokenConfiguration;
import reactor.core.publisher.FluxSink;
import reactor.core.publisher.Flux;
>>>>>>> 78eb5ad4
import org.reactivestreams.Publisher;

import jakarta.inject.Singleton;
import java.util.Collections;
import java.util.Map;
import java.util.Optional;

@Requires(property = "spec.name", value = "jwtclaimsoverride")
//tag::clazz[]
@Singleton
public class CustomAuthenticationProvider implements AuthenticationProvider {

    private final TokenConfiguration tokenConfiguration;

    public CustomAuthenticationProvider(TokenConfiguration tokenConfiguration) {
        this.tokenConfiguration = tokenConfiguration;
    }

    @Override
    public Publisher<AuthenticationResponse> authenticate(HttpRequest<?> httpRequest, AuthenticationRequest<?, ?> authenticationRequest) {
<<<<<<< HEAD
        return Flowable.create(emitter -> {
            emitter.onNext(AuthenticationResponse.build("sherlock", Collections.singletonMap("email", "sherlock@micronaut.example"), tokenConfiguration));
            emitter.onComplete();
        }, BackpressureStrategy.ERROR);
=======
        return Flux.create(emitter -> {
            emitter.next(AuthenticationResponse.build("sherlock", Collections.singletonMap("email", "sherlock@micronaut.example"), tokenConfiguration));
            emitter.complete();
        }, FluxSink.OverflowStrategy.ERROR);
>>>>>>> 78eb5ad4
    }
}
//end::clazz[]<|MERGE_RESOLUTION|>--- conflicted
+++ resolved
@@ -1,29 +1,20 @@
 
 package io.micronaut.docs.jwtclaimsoverride;
 
-import edu.umd.cs.findbugs.annotations.NonNull;
 import io.micronaut.context.annotation.Requires;
 import io.micronaut.http.HttpRequest;
-import io.micronaut.security.authentication.Authentication;
+import io.micronaut.security.authentication.AuthenticationFailed;
 import io.micronaut.security.authentication.AuthenticationProvider;
 import io.micronaut.security.authentication.AuthenticationRequest;
 import io.micronaut.security.authentication.AuthenticationResponse;
-<<<<<<< HEAD
-import io.micronaut.security.token.config.TokenConfiguration;
-import io.reactivex.BackpressureStrategy;
-import io.reactivex.Flowable;
-=======
 import io.micronaut.security.authentication.Authentication;
 import io.micronaut.security.token.config.TokenConfiguration;
 import reactor.core.publisher.FluxSink;
 import reactor.core.publisher.Flux;
->>>>>>> 78eb5ad4
 import org.reactivestreams.Publisher;
 
 import jakarta.inject.Singleton;
 import java.util.Collections;
-import java.util.Map;
-import java.util.Optional;
 
 @Requires(property = "spec.name", value = "jwtclaimsoverride")
 //tag::clazz[]
@@ -38,17 +29,10 @@
 
     @Override
     public Publisher<AuthenticationResponse> authenticate(HttpRequest<?> httpRequest, AuthenticationRequest<?, ?> authenticationRequest) {
-<<<<<<< HEAD
-        return Flowable.create(emitter -> {
-            emitter.onNext(AuthenticationResponse.build("sherlock", Collections.singletonMap("email", "sherlock@micronaut.example"), tokenConfiguration));
-            emitter.onComplete();
-        }, BackpressureStrategy.ERROR);
-=======
         return Flux.create(emitter -> {
             emitter.next(AuthenticationResponse.build("sherlock", Collections.singletonMap("email", "sherlock@micronaut.example"), tokenConfiguration));
             emitter.complete();
         }, FluxSink.OverflowStrategy.ERROR);
->>>>>>> 78eb5ad4
     }
 }
 //end::clazz[]