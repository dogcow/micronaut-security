package io.micronaut.security.token.jwt.cookie

import io.micronaut.context.annotation.Requires
import io.micronaut.core.async.publisher.Publishers
import io.micronaut.http.HttpMethod
import io.micronaut.security.authentication.Authentication
import io.micronaut.security.token.config.TokenConfiguration
import io.micronaut.security.token.event.RefreshTokenGeneratedEvent
import io.micronaut.security.token.jwt.endpoints.OauthController
import io.micronaut.security.token.refresh.RefreshTokenPersistence
import io.micronaut.security.testutils.GebEmbeddedServerSpecification
import io.micronaut.web.router.RouteMatch
import io.micronaut.web.router.Router
import org.reactivestreams.Publisher

import jakarta.inject.Singleton
import reactor.core.publisher.Mono

import java.util.concurrent.ConcurrentHashMap
import java.util.function.BiFunction

class JwtCookieRefreshSpec extends GebEmbeddedServerSpecification {

    @Override
    String getSpecName() {
        'JwtCookieAuthenticationSpec'
    }

    @Override
    Map<String, Object> getConfiguration() {
        super.configuration + [
            'micronaut.security.authentication': 'cookie',
            'micronaut.security.redirect.unauthorized.url': '/login/auth',
            'micronaut.security.token.jwt.signatures.secret.generator.secret': 'qrD6h8K6S9503Q06Y6Rfk21TErImPYqa',
            'micronaut.security.token.jwt.generator.refresh-token.secret': 'qrD6h8K6S9503Q06Y6Rfk21TErImPYqa',
        ]
    }

    void "test the oauthcontroller is enabled"() {
        when:
        applicationContext.getBean(OauthController)

        then:
        noExceptionThrown()

        when:
        Optional<RouteMatch> match = applicationContext.getBean(Router).route(HttpMethod.GET, '/oauth/access_token')

        then:
        match.isPresent()
    }

    void "test refreshing the token"() {
        when:
        to HomePage

        then:
        at HomePage

        when:
        HomePage homePage = browser.page HomePage

        then:
        homePage.username() == null

        when:
        homePage.login()

        then:
        at LoginPage

        when:
        LoginPage loginPage = browser.page LoginPage
        loginPage.login('sherlock', 'password')

        then:
        at HomePage

        when:
        homePage = browser.page HomePage

        then:
        homePage.username() == 'sherlock'

        when:
        go '/oauth/access_token'

        then:
        at HomePage

        when:
        homePage = browser.page HomePage

        then:
        homePage.username() == 'sherlock-refreshed'
    }

    @Requires(property = 'spec.name', value = 'JwtCookieAuthenticationSpec')
    @Singleton
    static class InMemoryRefreshTokenPersistence implements RefreshTokenPersistence {

<<<<<<< HEAD
        private final TokenConfiguration tokenConfiguration
        InMemoryRefreshTokenPersistence(TokenConfiguration tokenConfiguration) {
            this.tokenConfiguration = tokenConfiguration
        }

        Map<String, Authentication> tokens = [:]

        @Override
        void persistToken(RefreshTokenGeneratedEvent event) {
            tokens.put(event.getRefreshToken(), event.getAuthentication())
=======
        private final ConcurrentHashMap<String, Authentication> tokens = new ConcurrentHashMap<>()

        private final TokenConfiguration tokenConfiguration

        InMemoryRefreshTokenPersistence(TokenConfiguration tokenConfiguration) {
            this.tokenConfiguration = tokenConfiguration
        }

        @Override
        void persistToken(RefreshTokenGeneratedEvent event) {
            tokens.computeIfAbsent(event.getRefreshToken(), (provider)  -> event.getAuthentication())
>>>>>>> 78eb5ad4
        }

        @Override
        Publisher<Authentication> getAuthentication(String refreshToken) {
<<<<<<< HEAD
            Authentication authentication = tokens.get(refreshToken)
            Publishers.just(Authentication.build(authentication.name + "-refreshed", authentication.attributes, tokenConfiguration))
=======
            return Mono.just(tokens.computeIfPresent(refreshToken,
                    (s, auth) -> Authentication.build(auth.getName() + "-refreshed", auth.getAttributes(), tokenConfiguration)))
>>>>>>> 78eb5ad4
        }
    }
}<|MERGE_RESOLUTION|>--- conflicted
+++ resolved
@@ -99,18 +99,6 @@
     @Singleton
     static class InMemoryRefreshTokenPersistence implements RefreshTokenPersistence {
 
-<<<<<<< HEAD
-        private final TokenConfiguration tokenConfiguration
-        InMemoryRefreshTokenPersistence(TokenConfiguration tokenConfiguration) {
-            this.tokenConfiguration = tokenConfiguration
-        }
-
-        Map<String, Authentication> tokens = [:]
-
-        @Override
-        void persistToken(RefreshTokenGeneratedEvent event) {
-            tokens.put(event.getRefreshToken(), event.getAuthentication())
-=======
         private final ConcurrentHashMap<String, Authentication> tokens = new ConcurrentHashMap<>()
 
         private final TokenConfiguration tokenConfiguration
@@ -122,18 +110,12 @@
         @Override
         void persistToken(RefreshTokenGeneratedEvent event) {
             tokens.computeIfAbsent(event.getRefreshToken(), (provider)  -> event.getAuthentication())
->>>>>>> 78eb5ad4
         }
 
         @Override
         Publisher<Authentication> getAuthentication(String refreshToken) {
-<<<<<<< HEAD
-            Authentication authentication = tokens.get(refreshToken)
-            Publishers.just(Authentication.build(authentication.name + "-refreshed", authentication.attributes, tokenConfiguration))
-=======
             return Mono.just(tokens.computeIfPresent(refreshToken,
                     (s, auth) -> Authentication.build(auth.getName() + "-refreshed", auth.getAttributes(), tokenConfiguration)))
->>>>>>> 78eb5ad4
         }
     }
 }