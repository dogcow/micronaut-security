--- conflicted
+++ resolved
@@ -17,21 +17,10 @@
 import io.micronaut.http.client.annotation.Client
 import io.micronaut.runtime.server.EmbeddedServer
 import io.micronaut.security.annotation.Secured
-<<<<<<< HEAD
-import io.micronaut.security.authentication.AuthenticationException
-import io.micronaut.security.authentication.AuthenticationFailed
-import io.micronaut.security.authentication.AuthenticationProvider
-import io.micronaut.security.authentication.AuthenticationRequest
-import io.micronaut.security.authentication.AuthenticationResponse
-import io.micronaut.security.authentication.UsernamePasswordCredentials
-import io.micronaut.security.rules.SecurityRule
-import io.micronaut.security.token.config.TokenConfiguration
-=======
 import io.micronaut.security.authentication.UsernamePasswordCredentials
 import io.micronaut.security.rules.SecurityRule
 import io.micronaut.security.testutils.authprovider.MockAuthenticationProvider
 import io.micronaut.security.testutils.authprovider.SuccessAuthenticationScenario
->>>>>>> 78eb5ad4
 import io.micronaut.security.token.jwt.render.BearerAccessRefreshToken
 import jakarta.inject.Singleton
 import org.reactivestreams.Publisher
@@ -176,27 +165,9 @@
 
     @Requires(property = "spec.name", value = "tokenpropagation.gateway")
     @Singleton
-<<<<<<< HEAD
-    static class SampleAuthenticationProvider implements AuthenticationProvider {
-
-        @Override
-        Publisher<AuthenticationResponse> authenticate(HttpRequest<?> httpRequest, AuthenticationRequest<?, ?> authenticationRequest) {
-            return Flowable.create({ emitter ->
-                if (authenticationRequest.getIdentity() != null && authenticationRequest.getSecret() != null &&
-                        Arrays.asList("sherlock", "watson").contains(authenticationRequest.getIdentity().toString()) &&
-                        authenticationRequest.getSecret().equals("elementary")) {
-                    emitter.onNext(AuthenticationResponse.build(authenticationRequest.identity as String, new TokenConfiguration() {}))
-
-                } else {
-                    emitter.onError(new AuthenticationException(new AuthenticationFailed()))
-                }
-                emitter.onComplete()
-            }, BackpressureStrategy.ERROR)
-=======
     static class SampleAuthenticationProvider extends MockAuthenticationProvider {
         SampleAuthenticationProvider() {
             super([new SuccessAuthenticationScenario('sherlock'), new SuccessAuthenticationScenario('watson')])
->>>>>>> 78eb5ad4
         }
     }
 
