package io.micronaut.security.token.jwt.endpoints

import io.micronaut.context.annotation.Requires
import io.micronaut.context.exceptions.NoSuchBeanException
import io.micronaut.security.authentication.Authentication
import io.micronaut.security.token.event.RefreshTokenGeneratedEvent
import io.micronaut.security.token.jwt.generator.AccessRefreshTokenGenerator
import io.micronaut.security.token.refresh.RefreshTokenPersistence
import io.micronaut.security.token.validator.RefreshTokenValidator
import io.micronaut.security.testutils.ApplicationContextSpecification
import org.reactivestreams.Publisher
import spock.lang.Unroll

import jakarta.inject.Singleton

class OauthControllerEnabledSpec extends ApplicationContextSpecification {

    @Override
    String getSpecName() {
        'OauthControllerEnabledSpec'
    }

    @Override
    Map<String, Object> getConfiguration() {
        super.configuration + [
                'micronaut.security.endpoints.oauth.enabled': false,
                'micronaut.security.token.jwt.generator.refresh-token.secret': 'pleaseChangeThisSecretForANewOne',
        ]
    }

    @Unroll("bean #description is not loaded if micronaut.security.endpoints.oauth.enabled=false")
    void "if micronaut.security.endpoints.oauth.enabled=false security related beans are not loaded"(Class clazz, String description) {
        expect:
        applicationContext.containsBean(AccessRefreshTokenGenerator)
        applicationContext.containsBean(RefreshTokenPersistence)
        applicationContext.containsBean(RefreshTokenValidator)

        when:
        applicationContext.getBean(clazz)

        then:
        NoSuchBeanException e = thrown()
        e.message.contains('No bean of type ['+clazz.name+'] exists.')

        where:
        clazz << [
                OauthController,
                OauthControllerConfiguration,
                OauthControllerConfigurationProperties,
        ]
        description = clazz.simpleName
    }

    @Requires(property = 'spec.name', value = 'OauthControllerEnabledSpec')
    @Singleton
    static class CustomRefreshTokenPersistence implements RefreshTokenPersistence {

        @Override
        Publisher<Authentication> getAuthentication(String refreshToken) {
            return null
        }

        @Override
<<<<<<< HEAD
        Publisher<Authentication> getAuthentication(String refreshToken) {
            return null
=======
        void persistToken(RefreshTokenGeneratedEvent event) {

>>>>>>> 78eb5ad4
        }
    }
}<|MERGE_RESOLUTION|>--- conflicted
+++ resolved
@@ -4,6 +4,7 @@
 import io.micronaut.context.exceptions.NoSuchBeanException
 import io.micronaut.security.authentication.Authentication
 import io.micronaut.security.token.event.RefreshTokenGeneratedEvent
+import io.micronaut.security.token.generator.RefreshTokenGenerator
 import io.micronaut.security.token.jwt.generator.AccessRefreshTokenGenerator
 import io.micronaut.security.token.refresh.RefreshTokenPersistence
 import io.micronaut.security.token.validator.RefreshTokenValidator
@@ -61,13 +62,8 @@
         }
 
         @Override
-<<<<<<< HEAD
-        Publisher<Authentication> getAuthentication(String refreshToken) {
-            return null
-=======
         void persistToken(RefreshTokenGeneratedEvent event) {
 
->>>>>>> 78eb5ad4
         }
     }
 }