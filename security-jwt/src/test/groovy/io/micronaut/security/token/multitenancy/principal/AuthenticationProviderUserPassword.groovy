package io.micronaut.security.token.multitenancy.principal

import io.micronaut.context.annotation.Requires
<<<<<<< HEAD
import io.micronaut.http.HttpRequest
import io.micronaut.security.authentication.*
import io.micronaut.security.token.config.TokenConfiguration
import io.reactivex.BackpressureStrategy
import io.reactivex.Flowable
import org.reactivestreams.Publisher

import javax.inject.Singleton

@Singleton
@Requires(property = 'spec.name', value = 'multitenancy.principal.gateway')
class AuthenticationProviderUserPassword implements AuthenticationProvider {

    @Override
    Publisher<AuthenticationResponse> authenticate(HttpRequest<?> httpRequest, AuthenticationRequest<?, ?> authenticationRequest) {

        Flowable.create({ emitter ->
            if ( authenticationRequest.getIdentity() == "sherlock" && authenticationRequest.getSecret() == "elementary") {
                emitter.onNext(AuthenticationResponse.build('sherlock', new TokenConfiguration() {}))

            } else if ( authenticationRequest.getIdentity() == "watson" && authenticationRequest.getSecret() == "elementary") {
                emitter.onNext(AuthenticationResponse.build('watson', new TokenConfiguration() {}))

            } else {
                emitter.onError(new AuthenticationException(new AuthenticationFailed()))
            }
            emitter.onComplete()

        }, BackpressureStrategy.ERROR)
=======
import io.micronaut.security.testutils.authprovider.MockAuthenticationProvider
import io.micronaut.security.testutils.authprovider.SuccessAuthenticationScenario
import jakarta.inject.Singleton

@Singleton
@Requires(property = 'spec.name', value = 'multitenancy.principal.gateway')
class AuthenticationProviderUserPassword extends MockAuthenticationProvider {
    AuthenticationProviderUserPassword() {
        super([new SuccessAuthenticationScenario('sherlock'), new SuccessAuthenticationScenario('watson')])
>>>>>>> 78eb5ad4
    }
}
<|MERGE_RESOLUTION|>--- conflicted
+++ resolved
@@ -1,37 +1,6 @@
 package io.micronaut.security.token.multitenancy.principal
 
 import io.micronaut.context.annotation.Requires
-<<<<<<< HEAD
-import io.micronaut.http.HttpRequest
-import io.micronaut.security.authentication.*
-import io.micronaut.security.token.config.TokenConfiguration
-import io.reactivex.BackpressureStrategy
-import io.reactivex.Flowable
-import org.reactivestreams.Publisher
-
-import javax.inject.Singleton
-
-@Singleton
-@Requires(property = 'spec.name', value = 'multitenancy.principal.gateway')
-class AuthenticationProviderUserPassword implements AuthenticationProvider {
-
-    @Override
-    Publisher<AuthenticationResponse> authenticate(HttpRequest<?> httpRequest, AuthenticationRequest<?, ?> authenticationRequest) {
-
-        Flowable.create({ emitter ->
-            if ( authenticationRequest.getIdentity() == "sherlock" && authenticationRequest.getSecret() == "elementary") {
-                emitter.onNext(AuthenticationResponse.build('sherlock', new TokenConfiguration() {}))
-
-            } else if ( authenticationRequest.getIdentity() == "watson" && authenticationRequest.getSecret() == "elementary") {
-                emitter.onNext(AuthenticationResponse.build('watson', new TokenConfiguration() {}))
-
-            } else {
-                emitter.onError(new AuthenticationException(new AuthenticationFailed()))
-            }
-            emitter.onComplete()
-
-        }, BackpressureStrategy.ERROR)
-=======
 import io.micronaut.security.testutils.authprovider.MockAuthenticationProvider
 import io.micronaut.security.testutils.authprovider.SuccessAuthenticationScenario
 import jakarta.inject.Singleton
@@ -41,6 +10,5 @@
 class AuthenticationProviderUserPassword extends MockAuthenticationProvider {
     AuthenticationProviderUserPassword() {
         super([new SuccessAuthenticationScenario('sherlock'), new SuccessAuthenticationScenario('watson')])
->>>>>>> 78eb5ad4
     }
 }
