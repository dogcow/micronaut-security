package io.micronaut.security.token.jwt.signature.jwks

import com.nimbusds.jose.JWSAlgorithm
import com.nimbusds.jose.jwk.JWK
import com.nimbusds.jose.jwk.KeyUse
import com.nimbusds.jose.jwk.RSAKey
import com.nimbusds.jose.jwk.gen.RSAKeyGenerator
import com.nimbusds.jwt.JWTParser
import com.nimbusds.jwt.SignedJWT
import io.micronaut.context.ApplicationContext
import io.micronaut.context.annotation.Requires
import io.micronaut.core.io.socket.SocketUtils
import io.micronaut.http.HttpMethod
import io.micronaut.http.HttpRequest
import io.micronaut.http.HttpResponse
import io.micronaut.http.MediaType
import io.micronaut.http.HttpStatus
import io.micronaut.http.annotation.Controller
import io.micronaut.http.annotation.Get
import io.micronaut.http.annotation.Produces
import io.micronaut.http.client.BlockingHttpClient
import io.micronaut.http.client.HttpClient
import io.micronaut.http.client.exceptions.HttpClientResponseException
import io.micronaut.runtime.server.EmbeddedServer
import io.micronaut.security.annotation.Secured
<<<<<<< HEAD
import io.micronaut.security.authentication.AuthenticationProvider
import io.micronaut.security.authentication.AuthenticationRequest
import io.micronaut.security.authentication.AuthenticationResponse
import io.micronaut.security.authentication.UsernamePasswordCredentials
import io.micronaut.security.rules.SecurityRule
import io.micronaut.security.token.config.TokenConfiguration
=======
import io.micronaut.security.authentication.UsernamePasswordCredentials
import io.micronaut.security.rules.SecurityRule
import io.micronaut.security.testutils.authprovider.MockAuthenticationProvider
import io.micronaut.security.testutils.authprovider.SuccessAuthenticationScenario
>>>>>>> 78eb5ad4
import io.micronaut.security.token.jwt.endpoints.JwkProvider
import io.micronaut.security.token.jwt.render.AccessRefreshToken
import io.micronaut.security.token.jwt.signature.SignatureConfiguration
import io.micronaut.security.token.jwt.signature.rsa.RSASignatureGeneratorConfiguration
import jakarta.inject.Named
import jakarta.inject.Singleton
import spock.lang.Specification
import spock.util.concurrent.PollingConditions

import java.security.Principal
import java.security.interfaces.RSAPrivateKey
import java.security.interfaces.RSAPublicKey

class NotAvailableRemoteJwksSpec extends Specification {

    void "start an app, validation fails if remote jwks down. If the jwks endpoint goes live validation works"() {
        given:
        int authServerPort = SocketUtils.findAvailableTcpPort()

        Map<String, Object> configuration =
            [
                    'spec.name': 'NotAvailableRemoteJwksSpec',
                    'micronaut.security.token.jwt.signatures.jwks.foo.url': "http://localhost:${authServerPort}/keys",
                    'micronaut.http.client.read-timeout': '5s',
            ]

        Map<String, Object> authServerConfiguration =
            [
                    'micronaut.server.port': authServerPort,
                    'spec.name': 'AuthServerNotAvailableRemoteJwksSpec',
                    'micronaut.security.authentication': 'bearer',
            ]


        when: 'start auth server and expose an endpoint with JKWS'
        EmbeddedServer authEmbeddedServer = ApplicationContext.run(EmbeddedServer, authServerConfiguration)
        BlockingHttpClient authServerClient = authEmbeddedServer.applicationContext.createBean(HttpClient, authEmbeddedServer.URL).toBlocking()
        HttpResponse rsp = authServerClient.exchange(HttpRequest.GET('/keys'))

        then:
        noExceptionThrown()
        rsp.status() == HttpStatus.OK

        when: 'it is possible to get a JWT from the auth server'
        HttpResponse<AccessRefreshToken> accessRefreshTokenHttpResponse = authServerClient.exchange(HttpRequest.create(HttpMethod.POST, '/login')
                .accept(MediaType.APPLICATION_JSON_TYPE)
                .body(new UsernamePasswordCredentials('sherlock', 'elementary')), AccessRefreshToken)

        then:
        noExceptionThrown()
        accessRefreshTokenHttpResponse.status.code == 200
        accessRefreshTokenHttpResponse.body.isPresent()

        when: 'verify the retried access token is a signed JWT'
        String jwt = accessRefreshTokenHttpResponse.body.get().accessToken

        then:
        jwt
        JWTParser.parse(jwt) instanceof SignedJWT

        when: 'Stop auth server, start server which uses the remote JWKS (Json Web Key Set) exposed by the auth server'
        authEmbeddedServer.close()
        authServerClient.close()
        EmbeddedServer embeddedServer = ApplicationContext.run(EmbeddedServer, configuration)

        then:
        embeddedServer.applicationContext.containsBean(SignatureConfiguration)

        when: 'authentication fails since JWKS endpoint is down'
        BlockingHttpClient client = embeddedServer.applicationContext.createBean(HttpClient, embeddedServer.URL).toBlocking()
        client.exchange(HttpRequest.GET('/username').bearerAuth(jwt), String)

        then:
        HttpClientResponseException e = thrown()
        e.status == HttpStatus.UNAUTHORIZED

        when: 'start auth server'
        authEmbeddedServer = ApplicationContext.run(EmbeddedServer, authServerConfiguration)
        authServerClient = authEmbeddedServer.applicationContext.createBean(HttpClient, authEmbeddedServer.URL).toBlocking()

        PollingConditions pollingConditions = new PollingConditions()

        then:
        pollingConditions.eventually {
            authServerClient.exchange(HttpRequest.GET('/keys')).status() == HttpStatus.OK
        }

        when: 'authentication should work since JWKS endpoint is up'
        HttpResponse<String> usernameRsp = client.exchange(HttpRequest.GET('/username').bearerAuth(jwt), String)

        then:
        noExceptionThrown()
        usernameRsp.status() == HttpStatus.OK
        usernameRsp.body() == 'sherlock'

        cleanup:
        embeddedServer.close()
        authEmbeddedServer.close()
        authServerClient.close()
    }

    @Requires(property = 'spec.name', value = 'NotAvailableRemoteJwksSpec')
    @Secured(SecurityRule.IS_AUTHENTICATED)
    @Controller("/username")
    static class EchoUsernameController {

        @Produces(MediaType.TEXT_PLAIN)
        @Get
        String index(Principal principal) {
            principal.name
        }

    }

    @Named("generator")
    @Requires(property = 'spec.name', value = 'AuthServerNotAvailableRemoteJwksSpec')
    @Singleton
    static class AuthServerJwkProvider implements JwkProvider, RSASignatureGeneratorConfiguration {
        private static JWK jwk

        //storing this statically to use the same key across restarts
        static {
            jwk = new RSAKeyGenerator(2048)
                    .algorithm(JWSAlgorithm.RS256)
                    .keyUse(KeyUse.SIGNATURE) // indicate the intended use of the key
                    .keyID(UUID.randomUUID().toString()) // give the key a unique ID
                    .generate();
        }


        AuthServerJwkProvider() {
        }

        @Override
        List<JWK> retrieveJsonWebKeys() {
            [jwk.toPublicJWK()]
        }

        @Override
        RSAPublicKey getPublicKey() {
            (RSAPublicKey) ((RSAKey) jwk).toPublicKey()
        }

        @Override
        RSAPrivateKey getPrivateKey() {
            (RSAPrivateKey) ((RSAKey) jwk).toPrivateKey()
        }

        @Override
        JWSAlgorithm getJwsAlgorithm() {
            return JWSAlgorithm.RS256
        }
    }

    @Requires(property = 'spec.name', value = 'AuthServerNotAvailableRemoteJwksSpec')
    @Singleton
<<<<<<< HEAD
    static class MockAuthenticationProvider implements AuthenticationProvider {
        @Override
        Publisher<AuthenticationResponse> authenticate(HttpRequest<?> httpRequest, AuthenticationRequest<?, ?> authenticationRequest) {
            Flowable.create({emitter ->
                emitter.onNext(AuthenticationResponse.build(authenticationRequest.identity as String, new TokenConfiguration() {}))
                emitter.onComplete()
            }, BackpressureStrategy.ERROR)
=======
    static class CustomAuthenticationProvider extends MockAuthenticationProvider {
        CustomAuthenticationProvider() {
            super([new SuccessAuthenticationScenario('sherlock')])
>>>>>>> 78eb5ad4
        }
    }
}<|MERGE_RESOLUTION|>--- conflicted
+++ resolved
@@ -23,19 +23,10 @@
 import io.micronaut.http.client.exceptions.HttpClientResponseException
 import io.micronaut.runtime.server.EmbeddedServer
 import io.micronaut.security.annotation.Secured
-<<<<<<< HEAD
-import io.micronaut.security.authentication.AuthenticationProvider
-import io.micronaut.security.authentication.AuthenticationRequest
-import io.micronaut.security.authentication.AuthenticationResponse
-import io.micronaut.security.authentication.UsernamePasswordCredentials
-import io.micronaut.security.rules.SecurityRule
-import io.micronaut.security.token.config.TokenConfiguration
-=======
 import io.micronaut.security.authentication.UsernamePasswordCredentials
 import io.micronaut.security.rules.SecurityRule
 import io.micronaut.security.testutils.authprovider.MockAuthenticationProvider
 import io.micronaut.security.testutils.authprovider.SuccessAuthenticationScenario
->>>>>>> 78eb5ad4
 import io.micronaut.security.token.jwt.endpoints.JwkProvider
 import io.micronaut.security.token.jwt.render.AccessRefreshToken
 import io.micronaut.security.token.jwt.signature.SignatureConfiguration
@@ -192,19 +183,9 @@
 
     @Requires(property = 'spec.name', value = 'AuthServerNotAvailableRemoteJwksSpec')
     @Singleton
-<<<<<<< HEAD
-    static class MockAuthenticationProvider implements AuthenticationProvider {
-        @Override
-        Publisher<AuthenticationResponse> authenticate(HttpRequest<?> httpRequest, AuthenticationRequest<?, ?> authenticationRequest) {
-            Flowable.create({emitter ->
-                emitter.onNext(AuthenticationResponse.build(authenticationRequest.identity as String, new TokenConfiguration() {}))
-                emitter.onComplete()
-            }, BackpressureStrategy.ERROR)
-=======
     static class CustomAuthenticationProvider extends MockAuthenticationProvider {
         CustomAuthenticationProvider() {
             super([new SuccessAuthenticationScenario('sherlock')])
->>>>>>> 78eb5ad4
         }
     }
 }