--- conflicted
+++ resolved
@@ -3,21 +3,10 @@
 import io.micronaut.context.annotation.Requires
 import io.micronaut.context.event.ApplicationEventListener
 import io.micronaut.http.HttpRequest
-<<<<<<< HEAD
-import io.micronaut.security.authentication.Authentication
-import io.micronaut.security.authentication.AuthenticationException
-import io.micronaut.security.authentication.AuthenticationFailed
-import io.micronaut.security.authentication.AuthenticationProvider
-import io.micronaut.security.authentication.AuthenticationRequest
-import io.micronaut.security.authentication.AuthenticationResponse
-import io.micronaut.security.authentication.UsernamePasswordCredentials
-import io.micronaut.security.token.config.TokenConfiguration
-=======
 import io.micronaut.security.authentication.UsernamePasswordCredentials
 import io.micronaut.security.testutils.EmbeddedServerSpecification
 import io.micronaut.security.testutils.authprovider.MockAuthenticationProvider
 import io.micronaut.security.testutils.authprovider.SuccessAuthenticationScenario
->>>>>>> 78eb5ad4
 import io.micronaut.security.token.event.AccessTokenGeneratedEvent
 import io.micronaut.security.token.event.RefreshTokenGeneratedEvent
 import jakarta.inject.Singleton
@@ -71,25 +60,9 @@
 
     @Requires(property = "spec.name", value = "EventListenerSpec")
     @Singleton
-<<<<<<< HEAD
-    static class CustomAuthenticationProvider implements AuthenticationProvider {
-
-        @Override
-        Publisher<AuthenticationResponse> authenticate(HttpRequest<?> httpRequest, AuthenticationRequest<?, ?> authenticationRequest) {
-            Flowable.create({emitter ->
-                if ( authenticationRequest.identity == 'user' && authenticationRequest.secret == 'password' ) {
-                    emitter.onNext(AuthenticationResponse.build('user', new TokenConfiguration() {}))
-
-                } else {
-                    emitter.onError(new AuthenticationException(new AuthenticationFailed()))
-                }
-                emitter.onComplete()
-            }, BackpressureStrategy.ERROR)
-=======
     static class CustomAuthenticationProvider extends MockAuthenticationProvider {
         CustomAuthenticationProvider() {
             super([new SuccessAuthenticationScenario('user')])
->>>>>>> 78eb5ad4
         }
     }
 
