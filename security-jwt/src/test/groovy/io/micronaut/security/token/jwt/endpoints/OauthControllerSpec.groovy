package io.micronaut.security.token.jwt.endpoints

import com.fasterxml.jackson.annotation.JsonProperty
import com.nimbusds.jose.JWSObject
import io.micronaut.context.annotation.Requires
import io.micronaut.context.exceptions.NoSuchBeanException
import io.micronaut.core.annotation.Introspected
import io.micronaut.core.async.publisher.Publishers
import io.micronaut.core.type.Argument
import io.micronaut.http.HttpRequest
import io.micronaut.http.HttpResponse
import io.micronaut.http.HttpStatus
import io.micronaut.http.MediaType
import io.micronaut.http.annotation.Controller
import io.micronaut.http.annotation.Get
import io.micronaut.http.annotation.Produces
import io.micronaut.http.client.exceptions.HttpClientResponseException
import io.micronaut.inject.qualifiers.Qualifiers
import io.micronaut.security.annotation.Secured
import io.micronaut.security.authentication.Authentication
<<<<<<< HEAD
import io.micronaut.security.authentication.AuthenticationException
import io.micronaut.security.authentication.AuthenticationFailed
import io.micronaut.security.authentication.AuthenticationProvider
import io.micronaut.security.authentication.AuthenticationRequest
import io.micronaut.security.authentication.AuthenticationResponse
import io.micronaut.security.authentication.UsernamePasswordCredentials
import io.micronaut.security.rules.SecurityRule
import io.micronaut.security.token.config.TokenConfiguration
=======
import io.micronaut.security.authentication.UsernamePasswordCredentials
import io.micronaut.security.rules.SecurityRule
import io.micronaut.security.testutils.EmbeddedServerSpecification
import io.micronaut.security.testutils.authprovider.MockAuthenticationProvider
import io.micronaut.security.testutils.authprovider.SuccessAuthenticationScenario
>>>>>>> 78eb5ad4
import io.micronaut.security.token.event.RefreshTokenGeneratedEvent
import io.micronaut.security.token.jwt.encryption.EncryptionConfiguration
import io.micronaut.security.token.jwt.generator.claims.JwtClaims
import io.micronaut.security.token.jwt.render.AccessRefreshToken
import io.micronaut.security.token.jwt.render.BearerAccessRefreshToken
import io.micronaut.security.token.jwt.signature.SignatureConfiguration
import io.micronaut.security.token.jwt.validator.JwtTokenValidator
import io.micronaut.security.token.refresh.RefreshTokenPersistence
import io.micronaut.security.token.validator.TokenValidator
import jakarta.inject.Singleton
import org.reactivestreams.Publisher
import reactor.core.publisher.Flux
import spock.lang.Unroll

import java.security.Principal

class OauthControllerSpec extends EmbeddedServerSpecification {

    @Override
    Map<String, Object> getConfiguration() {
        super.configuration + [
                'micronaut.security.token.jwt.signatures.secret.generator.secret': 'qrD6h8K6S9503Q06Y6Rfk21TErImPYqa',
                'micronaut.security.token.jwt.generator.refresh-token.secret': 'pleaseChangeThisSecretForANewOne',
                'micronaut.security.authentication': 'bearer',
         ] as Map<String, Object>
    }

    @Override
    String getSpecName() {
        'OauthControllerSpec'
    }

    def "can obtain a new access token using the refresh token"() {
        expect:
        applicationContext.getBean(SignatureConfiguration.class)
        applicationContext.getBean(SignatureConfiguration.class, Qualifiers.byName("generator"))

        when:
        applicationContext.getBean(EncryptionConfiguration.class)

        then:
        thrown(NoSuchBeanException)

        when:
        UsernamePasswordCredentials creds = new UsernamePasswordCredentials('user', 'password')
        HttpResponse<BearerAccessRefreshToken> rsp = client.exchange(HttpRequest.POST('/login', creds), BearerAccessRefreshToken)

        then:
        noExceptionThrown()
        rsp.status() == HttpStatus.OK

        when:
        BearerAccessRefreshToken accessRefreshToken = rsp.body()

        then:
        accessRefreshToken.accessToken
        accessRefreshToken.refreshToken

        when: 'refresh token is a JWS'
        JWSObject.parse(accessRefreshToken.refreshToken)

        then:
        noExceptionThrown()

        when: 'it is possible to access a secured endpoint with an access token'
        String name = client.retrieve(HttpRequest.GET('/echoname').accept(MediaType.TEXT_PLAIN).bearerAuth(accessRefreshToken.accessToken), String)

        then:
        noExceptionThrown()
        name == 'user'

        when: 'it is not possible to access a secured endpoint with a refresh token'
        client.retrieve(HttpRequest.GET('/echoname').accept(MediaType.TEXT_PLAIN).bearerAuth(accessRefreshToken.refreshToken))

        then:
        HttpClientResponseException e = thrown()
        e.status == HttpStatus.UNAUTHORIZED

        when:
        sleep(1_000) // Sleep for one second to give time for Claims issue date to be different
        String originalAccessToken = accessRefreshToken.accessToken
        String refreshToken = accessRefreshToken.refreshToken
        TokenRefreshRequest tokenRefreshReq = new TokenRefreshRequest(refreshToken)
        HttpResponse<BearerAccessRefreshToken> refreshRsp = client.exchange(HttpRequest.POST('/oauth/access_token', tokenRefreshReq), BearerAccessRefreshToken)

        then:
        noExceptionThrown()
        refreshRsp.status() == HttpStatus.OK

        when:
        accessRefreshToken = refreshRsp.body()

        then:
        accessRefreshToken.accessToken
        accessRefreshToken.accessToken != originalAccessToken

        when:
        TokenValidator tokenValidator = applicationContext.getBean(JwtTokenValidator.class)
        Map<String, Object> newAccessTokenClaims = Flux.from(tokenValidator.validateToken(refreshRsp.body().accessToken, null)).blockFirst().getAttributes()
        Map<String, Object> originalAccessTokenClaims = Flux.from(tokenValidator.validateToken(originalAccessToken, null)).blockFirst().getAttributes()
        List<String> expectedClaims = [JwtClaims.SUBJECT,
                                       JwtClaims.ISSUED_AT,
                                       JwtClaims.EXPIRATION_TIME,
                                       JwtClaims.NOT_BEFORE,
                                       "roles"]
        then:
        expectedClaims.each { String claimName ->
            assert newAccessTokenClaims.containsKey(claimName)
            assert originalAccessTokenClaims.containsKey(claimName)
        }
        originalAccessTokenClaims.get(JwtClaims.SUBJECT) == newAccessTokenClaims.get(JwtClaims.SUBJECT)
        originalAccessTokenClaims.get("roles") == newAccessTokenClaims.get("roles")
        originalAccessTokenClaims.get(JwtClaims.ISSUED_AT) != newAccessTokenClaims.get(JwtClaims.ISSUED_AT)
        originalAccessTokenClaims.get(JwtClaims.EXPIRATION_TIME) != newAccessTokenClaims.get(JwtClaims.EXPIRATION_TIME)
        originalAccessTokenClaims.get(JwtClaims.NOT_BEFORE) != newAccessTokenClaims.get(JwtClaims.NOT_BEFORE)

        cleanup:
        applicationContext.getBean(InMemoryRefreshTokenPersistence).tokens.clear()
    }

    void "trying to get a new access token with an unsigned refresh token throws exception"() {
        given:
        String refreshToken = 'XXX'

        when:
        TokenRefreshRequest tokenRefreshReq = new TokenRefreshRequest(refreshToken)
        Argument<AccessRefreshToken> bodyType = Argument.of(AccessRefreshToken)
        Argument<CustomErrorResponse> errorType = Argument.of(CustomErrorResponse)
        client.exchange(HttpRequest.POST('/oauth/access_token', tokenRefreshReq), bodyType, errorType)

        then:
        HttpClientResponseException e = thrown()
        e.response.status() == HttpStatus.BAD_REQUEST

        when:
        Optional<CustomErrorResponse> errorResponseOptional = e.response.getBody(CustomErrorResponse)

        then:
        errorResponseOptional.isPresent()

        when:
        CustomErrorResponse errorResponse = errorResponseOptional.get()

        then:
        errorResponse.error
        errorResponse.error == 'invalid_grant'
        errorResponse.errorDescription == 'Refresh token is invalid'
    }

    void "grant_type other than refresh_token returns 400 with {\"error\": \"unsupported_grant_type\"...}"() {
        given:
        HttpRequest request = HttpRequest.POST('/oauth/access_token', [grant_type: 'foo', refresh_token: "XXX"])

        when:
        Argument<AccessRefreshToken> bodyType = Argument.of(AccessRefreshToken)
        Argument<CustomErrorResponse> errorType = Argument.of(CustomErrorResponse)
        client.exchange(request, bodyType, errorType)

        then:
        HttpClientResponseException e = thrown()
        e.response.status() == HttpStatus.BAD_REQUEST

        when:
        Optional<CustomErrorResponse> errorResponseOptional = e.response.getBody(CustomErrorResponse)

        then:
        errorResponseOptional.isPresent()

        when:
        CustomErrorResponse errorResponse = errorResponseOptional.get()

        then:
        errorResponse.error
        errorResponse.error == 'unsupported_grant_type'
        errorResponse.errorDescription == 'grant_type must be refresh_token'
    }

    @Unroll
    void "missing #paramName returns 400 with {\"error\": \"invalid_request\"...}"(String grantType, String refreshToken, String paramName) {
        given:
        Map<String, Object> body = new HashMap<>()
        if (grantType) {
            body.grant_type = grantType
        }
        if (refreshToken)  {
            body.refresh_token = refreshToken
        }
        HttpRequest request = HttpRequest.POST('/oauth/access_token', body)

        when:
        Argument<AccessRefreshToken> bodyType =  Argument.of(AccessRefreshToken)
        Argument<CustomErrorResponse> errorType =  Argument.of(CustomErrorResponse)
        client.exchange(request, bodyType, errorType)

        then:
        HttpClientResponseException e = thrown()
        e.response.status() == HttpStatus.BAD_REQUEST

        when:
        Optional<CustomErrorResponse> errorResponseOptional = e.response.getBody(CustomErrorResponse)

        then:
        errorResponseOptional.isPresent()

        when:
        CustomErrorResponse errorResponse = errorResponseOptional.get()

        then:
        errorResponse.error
        errorResponse.error == 'invalid_request'
        errorResponse.errorDescription == 'refresh_token and grant_type are required'

        where:
        grantType       | refreshToken
        'refresh_token' | null
        null            | 'XXXX'

        paramName = grantType == null ? 'grant_type' : (refreshToken == null ? 'refresh_token': '')
    }

    @Requires(property = 'spec.name', value = 'OauthControllerSpec')
    @Controller("/echoname")
    static class EchoNameController {

        @Produces(MediaType.TEXT_PLAIN)
        @Secured(SecurityRule.IS_AUTHENTICATED)
        @Get
        String index(Principal principal) {
            principal.name
        }
    }

    @Requires(property = 'spec.name', value = 'OauthControllerSpec')
    @Singleton
    static class InMemoryRefreshTokenPersistence implements RefreshTokenPersistence {

        Map<String, Authentication> tokens = [:]

        @Override
        void persistToken(RefreshTokenGeneratedEvent event) {
            tokens.put(event.getRefreshToken(), event.getAuthentication())
        }

        @Override
        Publisher<Authentication> getAuthentication(String refreshToken) {
            Publishers.just(tokens.get(refreshToken))
        }
    }

    @Singleton
    @Requires(property = 'spec.name', value = 'OauthControllerSpec')
<<<<<<< HEAD
    static class AuthenticationProviderUserPassword implements AuthenticationProvider {
        @Override
        Publisher<AuthenticationResponse> authenticate(HttpRequest<?> httpRequest, AuthenticationRequest<?, ?> authenticationRequest) {
            Flowable.create({emitter ->
                if ( authenticationRequest.identity == 'user' && authenticationRequest.secret == 'password' ) {
                    emitter.onNext(AuthenticationResponse.build('user', new TokenConfiguration() {}))

                } else {
                    emitter.onError(new AuthenticationException(new AuthenticationFailed()))
                }
                emitter.onComplete()
            }, BackpressureStrategy.ERROR)
=======
    static class AuthenticationProviderUserPassword extends MockAuthenticationProvider {
        AuthenticationProviderUserPassword() {
            super([new SuccessAuthenticationScenario('user')])
>>>>>>> 78eb5ad4
        }
    }

    @Introspected
    static class CustomErrorResponse {
        String error

        @JsonProperty("error_description")
        String errorDescription

        @JsonProperty("error_uri")
        String errorUri
    }
}<|MERGE_RESOLUTION|>--- conflicted
+++ resolved
@@ -18,22 +18,11 @@
 import io.micronaut.inject.qualifiers.Qualifiers
 import io.micronaut.security.annotation.Secured
 import io.micronaut.security.authentication.Authentication
-<<<<<<< HEAD
-import io.micronaut.security.authentication.AuthenticationException
-import io.micronaut.security.authentication.AuthenticationFailed
-import io.micronaut.security.authentication.AuthenticationProvider
-import io.micronaut.security.authentication.AuthenticationRequest
-import io.micronaut.security.authentication.AuthenticationResponse
-import io.micronaut.security.authentication.UsernamePasswordCredentials
-import io.micronaut.security.rules.SecurityRule
-import io.micronaut.security.token.config.TokenConfiguration
-=======
 import io.micronaut.security.authentication.UsernamePasswordCredentials
 import io.micronaut.security.rules.SecurityRule
 import io.micronaut.security.testutils.EmbeddedServerSpecification
 import io.micronaut.security.testutils.authprovider.MockAuthenticationProvider
 import io.micronaut.security.testutils.authprovider.SuccessAuthenticationScenario
->>>>>>> 78eb5ad4
 import io.micronaut.security.token.event.RefreshTokenGeneratedEvent
 import io.micronaut.security.token.jwt.encryption.EncryptionConfiguration
 import io.micronaut.security.token.jwt.generator.claims.JwtClaims
@@ -285,24 +274,9 @@
 
     @Singleton
     @Requires(property = 'spec.name', value = 'OauthControllerSpec')
-<<<<<<< HEAD
-    static class AuthenticationProviderUserPassword implements AuthenticationProvider {
-        @Override
-        Publisher<AuthenticationResponse> authenticate(HttpRequest<?> httpRequest, AuthenticationRequest<?, ?> authenticationRequest) {
-            Flowable.create({emitter ->
-                if ( authenticationRequest.identity == 'user' && authenticationRequest.secret == 'password' ) {
-                    emitter.onNext(AuthenticationResponse.build('user', new TokenConfiguration() {}))
-
-                } else {
-                    emitter.onError(new AuthenticationException(new AuthenticationFailed()))
-                }
-                emitter.onComplete()
-            }, BackpressureStrategy.ERROR)
-=======
     static class AuthenticationProviderUserPassword extends MockAuthenticationProvider {
         AuthenticationProviderUserPassword() {
             super([new SuccessAuthenticationScenario('user')])
->>>>>>> 78eb5ad4
         }
     }
 
