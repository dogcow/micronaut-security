--- conflicted
+++ resolved
@@ -1,35 +1,6 @@
 package io.micronaut.security.token.jwt.signature.rsa
 
 import io.micronaut.context.annotation.Requires
-<<<<<<< HEAD
-import io.micronaut.http.HttpRequest
-import io.micronaut.security.authentication.AuthenticationException
-import io.micronaut.security.authentication.AuthenticationFailed
-import io.micronaut.security.authentication.AuthenticationProvider
-import io.micronaut.security.authentication.AuthenticationRequest
-import io.micronaut.security.authentication.AuthenticationResponse
-import io.micronaut.security.token.config.TokenConfiguration
-import io.reactivex.BackpressureStrategy
-import io.reactivex.Flowable
-import org.reactivestreams.Publisher
-
-import javax.inject.Singleton
-
-@Singleton
-@Requires(property = 'spec.name', value = 'signaturersa')
-class AuthenticationProviderUserPassword implements AuthenticationProvider {
-
-    @Override
-    Publisher<AuthenticationResponse> authenticate(HttpRequest<?> httpRequest, AuthenticationRequest<?, ?> authenticationRequest) {
-        Flowable.create({emitter ->
-            if ( authenticationRequest.identity == 'user' && authenticationRequest.secret == 'password' ) {
-                emitter.onNext(AuthenticationResponse.build('user', new TokenConfiguration() {}))
-
-            } else {
-                emitter.onError(new AuthenticationException(new AuthenticationFailed()))
-            }
-            emitter.onComplete()
-=======
 import io.micronaut.security.testutils.authprovider.MockAuthenticationProvider
 import io.micronaut.security.testutils.authprovider.SuccessAuthenticationScenario
 import jakarta.inject.Singleton
@@ -37,7 +8,6 @@
 @Singleton
 @Requires(property = 'spec.name', value = 'signaturersa')
 class AuthenticationProviderUserPassword extends MockAuthenticationProvider {
->>>>>>> 78eb5ad4
 
     AuthenticationProviderUserPassword() {
         super([new SuccessAuthenticationScenario('user')])
