plugins {
    id "com.github.erdi.webdriver-binaries" version "2.2"
}

ext {
<<<<<<< HEAD
    nimbusJoseJwtVersion = '8.5'
    bouncyCastleVersion = '1.64'
=======
    nimbusJoseJwtVersion = '8.4'
    bouncyCastleVersion = '1.53'
>>>>>>> 18bc44ed
}

dependencies {
    compile "io.micronaut:micronaut-runtime"
    compile "io.micronaut:micronaut-management"
    compile "io.micronaut:micronaut-http"
    compile "io.micronaut:micronaut-http-server"
    compile project(":security")
    compileOnly "com.oracle.substratevm:svm"
    compile "com.nimbusds:nimbus-jose-jwt:$nimbusJoseJwtVersion"

    testCompile "org.bouncycastle:bcpkix-jdk15on:$bouncyCastleVersion"
    testCompile "org.bouncycastle:bcprov-jdk15on:$bouncyCastleVersion"

    testCompile "io.micronaut:micronaut-http-client"
    testCompile "io.micronaut:micronaut-inject-groovy"
    testCompile "io.micronaut:micronaut-inject-java"
    testCompile "io.micronaut:micronaut-http-server-netty"
    testCompile "io.micronaut:micronaut-multitenancy"
    testCompile "io.micronaut:micronaut-views"
    testRuntime "org.apache.velocity:velocity-engine-core:2.2"
}

apply from: "${rootProject.projectDir}/gradle/geb.gradle"
apply from: "${rootProject.projectDir}/gradle/webdriverbinaries.gradle"
apply from: "${rootProject.projectDir}/gradle/testVerbose.gradle"

test {
    testLogging.showStandardStreams = true
    testLogging.exceptionFormat = 'full'
}

//compileTestGroovy.groovyOptions.forkOptions.jvmArgs = ['-Xdebug', '-Xrunjdwp:transport=dt_socket,server=y,suspend=y,address=5005']<|MERGE_RESOLUTION|>--- conflicted
+++ resolved
@@ -3,13 +3,8 @@
 }
 
 ext {
-<<<<<<< HEAD
     nimbusJoseJwtVersion = '8.5'
     bouncyCastleVersion = '1.64'
-=======
-    nimbusJoseJwtVersion = '8.4'
-    bouncyCastleVersion = '1.53'
->>>>>>> 18bc44ed
 }
 
 dependencies {
