--- conflicted
+++ resolved
@@ -73,44 +73,10 @@
 
     @Override
     public Publisher<AuthenticationResponse> authenticate(HttpRequest<?> httpRequest, AuthenticationRequest<?, ?> authenticationRequest) {
-<<<<<<< HEAD
         return Flowable.create(emitter -> {
             String username = authenticationRequest.getIdentity().toString();
             String password = authenticationRequest.getSecret().toString();
 
-=======
-        final String username = authenticationRequest.getIdentity().toString();
-        final String password = authenticationRequest.getSecret().toString();
-
-        return Flowable.create(emitter -> {
-            AuthenticationResponse response = authenticate(username, password);
-            if (response instanceof AuthenticationFailed) {
-                emitter.onError(new io.micronaut.security.authentication.AuthenticationException(response));
-            } else {
-                emitter.onNext(response);
-            }
-            emitter.onComplete();
-        }, BackpressureStrategy.ERROR);
-    }
-
-    /**
-     *
-     * @param username Username
-     * @param password Password
-     * @return Authentication Response. For example, {@link AuthenticationFailed} or {@link io.micronaut.security.authentication.UserDetails}.
-     */
-    protected AuthenticationResponse authenticate(String username, String password) {
-        if (LOG.isDebugEnabled()) {
-            LOG.debug("Starting authentication with configuration [{}]", configuration.getName());
-        }
-
-        if (LOG.isDebugEnabled()) {
-            LOG.debug("Attempting to initialize manager context");
-        }
-        DirContext managerContext;
-        try {
-            managerContext = contextBuilder.build(configuration.getManagerSettings());
->>>>>>> 93e39976
             if (LOG.isDebugEnabled()) {
                 LOG.debug("Starting authentication with configuration [{}]", configuration.getName());
             }
@@ -118,7 +84,6 @@
             if (LOG.isDebugEnabled()) {
                 LOG.debug("Attempting to initialize manager context");
             }
-<<<<<<< HEAD
             DirContext managerContext;
             try {
                 managerContext = contextBuilder.build(configuration.getManagerSettings());
@@ -130,24 +95,15 @@
                     LOG.debug("Failed to create manager context. Returning unknown authentication failure. Encountered {}", e);
                 }
                 emitter.onError(new AuthenticationException(new AuthenticationFailed(AuthenticationFailureReason.UNKNOWN)));
-                emitter.onComplete();
                 return;
             }
-=======
-            return new AuthenticationFailed(AuthenticationFailureReason.UNKNOWN);
-        }
->>>>>>> 93e39976
 
             if (LOG.isDebugEnabled()) {
                 LOG.debug("Attempting to authenticate with user [{}]", username);
             }
 
-<<<<<<< HEAD
             try {
                 Optional<LdapSearchResult> optionalResult = ldapSearchService.searchFirst(managerContext, configuration.getSearch().getSettings(new Object[]{username}));
-=======
-        AuthenticationResponse response = new AuthenticationFailed(AuthenticationFailureReason.USER_NOT_FOUND);
->>>>>>> 93e39976
 
                 if (optionalResult.isPresent()) {
                     LdapSearchResult result = optionalResult.get();
@@ -220,22 +176,7 @@
             } finally {
                 contextBuilder.close(managerContext);
             }
-<<<<<<< HEAD
-
         }, BackpressureStrategy.ERROR);
-=======
-        } catch (NamingException e) {
-            if (LOG.isDebugEnabled()) {
-                LOG.debug("Failed to authenticate with user [{}].  {}", username, e);
-            }
-            if (e instanceof javax.naming.AuthenticationException) {
-                response = new AuthenticationFailed(AuthenticationFailureReason.CREDENTIALS_DO_NOT_MATCH);
-            }
-        } finally {
-            contextBuilder.close(managerContext);
-        }
-        return response;
->>>>>>> 93e39976
     }
 
     @Override
