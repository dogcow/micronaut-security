--- conflicted
+++ resolved
@@ -33,19 +33,11 @@
 
     @Override
     @NonNull
-<<<<<<< HEAD
     protected Publisher<SecurityRuleResult> checkSensitiveAuthenticated(@NonNull HttpRequest<?> request,
-                                                                        @NonNull Map<String, Object> claims,
+                                                                        @NonNull Authentication authentication,
                                                                         @NonNull ExecutableMethod<?, ?> method) {
-        return Mono.just(rolesFinder.hasAnyRequiredRoles(Collections.singletonList("ROLE_SYSTEM"), new MapClaims(claims))
+        return Mono.just(rolesFinder.hasAnyRequiredRoles(Collections.singletonList("ROLE_SYSTEM"), authentication)
                     ? SecurityRuleResult.ALLOWED : SecurityRuleResult.REJECTED);
-=======
-    protected SecurityRuleResult checkSensitiveAuthenticated(@NonNull HttpRequest<?> request,
-                                                             @NonNull Authentication authentication,
-                                                             @NonNull ExecutableMethod<?, ?> method) {
-        return rolesFinder.hasAnyRequiredRoles(Collections.singletonList("ROLE_SYSTEM"), authentication.getRoles())
-                    ? SecurityRuleResult.ALLOWED : SecurityRuleResult.REJECTED;
->>>>>>> 501868df
     }
 }
 //end::clazz[]